--- conflicted
+++ resolved
@@ -114,11 +114,7 @@
                 else:
                     path = options["field_dir"] / f"{name}_bnv_{i}.txt"
                 np.savetxt(path, bnv)
-<<<<<<< HEAD
-    if dshifts is not None and len(dshifts):
-=======
     if dshifts is not None and len(dshifts) > 0:
->>>>>>> 22041a82
         for i, dshift in enumerate(dshifts):
             if dshift is not None:
                 if name in ["sig", "ref"]:
