--- conflicted
+++ resolved
@@ -373,14 +373,9 @@
     unv_cpy = copy(unv) if nvs_above_sample else [-unv[0], -unv[1], unv[2]]
 
     # define transformation matrices -> e.g. see Casola 2018 given above
-<<<<<<< HEAD
-    u = [-1j * kx / k, -1j * ky / k, 1]
-    unv_dot_u = unv_cpy[0] * u[0] + unv_cpy[1] * u[1] + unv_cpy[2] * u[2]
-=======
     kappa = [-1j * kx / k, -1j * ky / k, 1]
     unv_dot_u = unv_cpy[0] * kappa[0] + unv_cpy[1] * kappa[1] + unv_cpy[2] * kappa[2]
     # unv_dot_u = np.dot(unv_cpy, kappa)
->>>>>>> 1e7c32a7
 
     bnv2bx = kappa[0] / unv_dot_u
     bnv2by = kappa[1] / unv_dot_u
