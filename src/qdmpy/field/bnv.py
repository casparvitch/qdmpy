# -*- coding: utf-8 -*-
"""
This module holds tools for calculating the bnv from
ODMR datasets (after they've been fit with the `qdmpy.pl.interface` tooling).

Functions
---------
 - `qdmpy.field.bnv.get_bnvs_and_dshifts`
 - `qdmpy.field.bnv.get_bnv_sd`
 - `qdmpy.field.bnv.check_exp_bnv_compatibility`
 - `qdmpy.field.bnv.bnv_refsub`
 - `qdmpy.field.bnv.sub_bground_bnvs`
"""

# ============================================================================

__author__ = "Sam Scholten"
__pdoc__ = {
    "qdmpy.field.bnv.get_bnvs_and_dshifts": True,
    "qdmpy.field.bnv.get_bnv_sd": True,
    "qdmpy.field.bnv.check_exp_bnv_compatibility": True,
    "qdmpy.field.bnv.bnv_refsub": True,
    "qdmpy.field.bnv.sub_bground_bnvs": True,
}

# ============================================================================

import numpy as np
from pyfftw.interfaces import numpy_fft
from copy import copy

# ============================================================================

import qdmpy.shared.fourier
import qdmpy.shared.itool

# ============================================================================


GSLAC = 1024
"""
Ground state level anticrossing (in Gauss).
Used to determine if a single-peak ODMR resonance is shifting to larger or smaller field.
(if bias field magnitude is larger than the GSLAC value bnv is reversed).
Currently NOT used for ODMR with >1 resonance.
"""


GAMMA = 2.80  # MHz/G
r"""
The Bohr magneton times the Landé g-factor. See [Doherty2013](https://doi.org/10.1016/j.physrep.2013.02.001)
for details of the g-factor anisotropy.

|                                                                  |                                                               |
|------------------------------------------------------------------|---------------------------------------------------------------|
| \( \gamma_{\rm NV} = \mu_{\rm B} g_e  \)                         |                                                               |
| \( \mu_B = 1.39962449361 \times 10^{10}\ {\rm Hz} \rm{T}^{-1} \) |  [NIST](https://physics.nist.gov/cgi-bin/cuu/Value?mubshhz)   |
| \( \mu_B = 1.399...\ {\rm MHz/G} \)                              |                                                               |
| \( g_e \approx 2.0023 \)                                         |  [Doherty2013](https://doi.org/10.1016/j.physrep.2013.02.001) |
| \( \Rightarrow  \gamma_{\rm NV} \approx 2.80 {\rm MHz/G} \)      |                                                               |

"""

# ============================================================================


def get_bnvs_and_dshifts(pixel_fit_params, bias_field_spherical_deg, chosen_freqs):
    """
        pixel_fit_params -> bnvs, dshifts (both lists of np arrays, 2D)

        Arguments
        ---------
        fit_result_dict : OrderedDict
            Dictionary, key: param_keys, val: image (2D) of param values across FOV.
            Ordered by the order of functions in options["fit_functions"].
            If None, returns ([], [])
        bias_field_spherical_deg : tuple
            Bias field in spherical polar degrees (and gauss).
        freqs_to_use : array-like, length 8, each evaluating as True/False
            Which resonant frequencies are being used?
    `
        Returns
        -------
        bnvs : list
            List of np arrays (2D) giving B_NV for each NV family/orientation.
            If num_peaks is odd, the bnv is given as the shift of that peak,
            and the dshifts is left as np.nans.
        dshifts : list
            List of np arrays (2D) giving the D (~DFS) of each NV family/orientation.
            If num_peaks is odd, the bnv is given as the shift of that peak,
            and the dshifts is left as np.nans.
    """
    if pixel_fit_params is None:
        return [], []

    # find params for peak position (all must start with 'pos')
    peak_posns = []
    for param_name, param_map in pixel_fit_params.items():
        if param_name.startswith("pos"):
            peak_posns.append(param_map)

    bias_mag = np.abs(bias_field_spherical_deg[0])

    # ensure peaks are in correct order by sorting their average position
    peak_posns.sort(key=np.nanmean)
    num_peaks = len(peak_posns)

    if num_peaks == 1:
<<<<<<< HEAD
        sign = (
            -1 if np.mean(peak_posns[0]) < 2870 else +1
        )  # det. if L/R resonance (rel to bias)
        if bias_mag > GSLAC:
            # sign *= -1
            sign = 1
        bnvs = [sign * peak_posns[0] / GAMMA]
=======
        if bias_mag > GSLAC and chosen_freqs[0]:
            bnvs = [peak_posns[0] / GAMMA + 1024.0]
        else:
            if np.mean(peak_posns[0]) < 2870:
                bnvs = [(2870 - peak_posns[0]) / GAMMA]
            else:
                bnvs = [(peak_posns[0] - 2870) / GAMMA]

>>>>>>> 8d9a318f
        dshifts = [np.empty(bnvs[0].shape)]
        dshifts[0].fill(np.nan)
    elif num_peaks == 2:
        bnvs = [np.abs(peak_posns[1] - peak_posns[0]) / (2 * GAMMA)]
        dshifts = [(peak_posns[1] + peak_posns[0]) / 2]
    else:
        bnvs = []
        dshifts = []
        for i in range(num_peaks // 2):
            bnvs.append(np.abs(peak_posns[-i - 1] - peak_posns[i]) / (2 * GAMMA))
            dshifts.append((peak_posns[-i - 1] + peak_posns[i]) / 2)
        if ((num_peaks // 2) * 2) + 1 == num_peaks:
            peak = peak_posns[num_peaks // 2 + 1]
            sign = (
                -1 if np.mean(peak) < 2870 else +1
            )  # det. if L/R resonance (rel to bias)
            middle_bnv = sign * peak / GAMMA
            bnvs.append(middle_bnv)
            middle_dshift = np.empty(middle_bnv.shape)
            middle_dshift.fill(np.nan)
            dshifts.append(middle_dshift)
    return bnvs, dshifts


# ============================================================================


def get_bnv_sd(sigmas):
    """get standard deviation of bnvs given SD of peaks."""
    if sigmas is None:
        return None
    # find params for peak position (all must start with 'pos')
    peak_sd = []
    for param_name, sigma_map in sigmas.items():
        if param_name.startswith("pos"):
            peak_sd.append([int(param_name[-1]), sigma_map])  # [peak num, map]

    # ensure peaks are in correct order by sorting their keys
    peak_sd.sort(key=lambda x: x[0])
    peak_sd = [x[1] for x in peak_sd]
    num_peaks = len(peak_sd)

    if num_peaks == 1:
        return peak_sd / (2 * GAMMA)
    elif num_peaks == 2:
        return (peak_sd[0] + peak_sd[1]) / (2 * GAMMA)
    else:
        sd = []
        for i in range(num_peaks // 2):
            sd.append((peak_sd[-i - 1] + peak_sd[i]) / (2 * GAMMA))
        if ((num_peaks // 2) * 2) + 1 == num_peaks:
            sd.append(peak_sd[num_peaks // 2 + 1] / (2 * GAMMA))
        return sd


# ============================================================================


def check_exp_bnv_compatibility(sig_bnvs, ref_bnvs):
    """
    Checks size (and keys) of fit results match between sig experiment and reference.

    Arguments
    ---------
    sig_bnvs : list
        List of np arrays (2D) giving B_NV for each NV family/orientation.
        If num_peaks is odd, the bnv is given as the shift of that peak,
        and the d_shift is left as np.nans.
    ref_bnvs : list
        Same as bnvs, but for reference measurement (or None if no reference used).
    """
    # no reference supplied, so of course they're compatible! sig_bnvs=[] if no pixel fitting run
    if not sig_bnvs or not ref_bnvs:
        return

    if len(sig_bnvs) != len(ref_bnvs):
        raise RuntimeError(
            "Number of bnvs/dshifts in sig experiment different from number in"
            " reference."
        )
    if sig_bnvs[0].shape != ref_bnvs[0].shape:
        raise RuntimeError("Different image shape in main experiment to reference.")


# ============================================================================


def bnv_refsub(options, sig_bnvs, ref_bnvs):
    """Calculate sig - ref bnv list.

    Arguments
    ---------
    options : dict
        Generic options dict holding all the user options (for the main/signal experiment).
    sig_bnvs : list
        List of np arrays (2D) giving B_NV for each NV family/orientation in sig experiment.
        If num_peaks is odd, the bnv is given as the shift of that peak,
        and the dshifts is left as np.nans.
    ref_bnvs : dict
        Same as sig_bnvs but for ref experiment.

    Returns
    -------
    sig_sub_ref_bnvs : list
        sig - ref images
    """
    if ref_bnvs:
        check_exp_bnv_compatibility(sig_bnvs, ref_bnvs)
        return [sig - ref for sig, ref in zip(sig_bnvs, ref_bnvs)]
    else:
        return sig_bnvs.copy()


# ============================================================================


def sub_bground_bnvs(options, bnvs, method, **method_settings):
    """Subtract a background from the bnvs.

    Methods available:
        - "fix_zero"
            - Fix background to be a constant offset (z value)
            - params required in method_params_dict:
                "zero" an int/float, defining the constant offset of the background
        - "three_point"
            - Calculate plane background with linear algebra from three [x,y] lateral positions
              given
            - params required in method_params_dict:
                - "points" a len-3 iterable containing [x, y] points
        - "mean"
            - background calculated from mean of image
            - no params required
        - "poly"
            - background calculated from polynomial fit to image.
            - params required in method_params_dict:
                - "order": an int, the 'order' polynomial to fit. (e.g. 1 = plane).
        - "gaussian"
            - background calculated from gaussian fit to image.
            - no params required
        - "interpolate"
            - Background defined by the dataset smoothed via a sigma-gaussian filtering,
                and method-interpolation over masked (polygon) regions.
            - params required in method_params_dict:
                - "interp_method": nearest, linear, cubic.
                - "sigma": sigma passed to gaussian filter (see scipy.ndimage.gaussian_filter)
                    which is utilized on the background before interpolating
        - "gaussian_filter"
            - background calculated from image filtered with a gaussian filter.
            - params required in method_params_dict:
                - "sigma": sigma passed to gaussian filter (see scipy.ndimage.gaussian_filter)

    polygon utilization:
        - if method is not interpolate, the image is masked where the polygons are
          and the background is calculated without these regions
        - if the method is interpolate, these regions are interpolated over (and the rest
          of the image, gaussian smoothed, is 'background').


    Arguments
    ---------
    options : dict
        Generic options dict holding all the user options (for the main/signal experiment).
    bnvs : list
        List of bnvs images (2D ndarrays)
    method : str
        Method to use for background subtraction. See above for details.
    **method_settings : dict
        (i.e. keyword arguments).
        Parameters passed to background subtraction algorithm. See above for details.

    Returns
    -------
    output_bnvs
        bnvs with background subtracted
    """
    if "polygons" in options and (
        options["mask_polygons_bground"] or method == "interpolate"
    ):
        polygons = options["polygons"]
    else:
        polygons = None
    output_bnvs = []
    for bnv in bnvs:
        bground, _ = qdmpy.shared.itool.get_background(
            bnv, method, polygons=polygons, **method_settings
        )
        output_bnvs.append(bnv - bground)

    return output_bnvs


# ============================================================================


def prop_single_bnv(
    single_bnv,
    unv,
    pad_mode,
    pad_factor,
    pixel_size,
    k_vector_epsilon,
    nvs_above_sample,
):
    r"""
    Propagate single bnv to full vector magnetic field.

    Arguments
    ---------
    single_bnv : np array
        Single bnv map (np 2D array).
    unv : array-like, 1D
        Shape: 3, the uNV_Z corresponding to the above bnv map.
    pad_mode : str
        Mode to use for fourier padding. See np.pad for options.
    pad_factor : int
        Factor to pad image on all sides. E.g. pad_factor = 2 => 2 * image width on left and right
        and 2 * image height above and below.
    pixel_size : float
        Size of pixel in bnv, the rebinned pixel size.
        E.g. options["system"].get_raw_pixel_size(options) * options["total_bin"].
    k_vector_epsilon : float
        Add an epsilon value to the k-vectors to avoid some issues with 1/0.
    nvs_above_sample : bool
        True if NVs exist at higher z (in lab frame) than sample.

    Returns
    -------
    bx_reg, by_reg, bz_reg : np arrays (2D)

    \hat{\bf B} = {\bf v} \hat{B}_z({\bf k})

    (hat denotes 2D fourier transform, \vec{k} is 2D wavevector) and where

    {\bf v} = (-ik_x / k, -ik_y / k, 1)

    \hat{B}_z({\bf k}) = \frac{\hat{B}_{\rm NV}}{{\bf u}_{\rm NV} \cdot {\bf v}}

    See 'Box 1' in F. Casola, T. van der Sar, and A. Yacoby,
        Probing Condensed Matter Physics with Magnetometry Based on Nitrogen-Vacancy Centres in
        Diamond, Nature Reviews Materials 3, 17088 (2018).
        http://dx.doi.org/10.1038/natrevmats.2017.88
        https://arxiv.org/abs/1804.08742
    """

    bnv = copy(single_bnv)

    # first pad bnv
    padded_bnv, padder = qdmpy.shared.fourier.pad_image(bnv, pad_mode, pad_factor)

    fft_bnv = numpy_fft.fftshift(numpy_fft.fft2(padded_bnv))
    ky, kx, k = qdmpy.shared.fourier.define_k_vectors(
        fft_bnv.shape, pixel_size, k_vector_epsilon
    )

    unv_cpy = copy(unv) if nvs_above_sample else [-unv[0], -unv[1], unv[2]]

    # define transformation matrices -> e.g. see Casola 2018 given above
    u = [-1j * kx / k, -1j * ky / k, 1]
    unv_dot_u = np.dot(unv_cpy, u)

    bnv2bx = u[0] / unv_dot_u
    bnv2by = u[1] / unv_dot_u
    bnv2bz = u[2] / unv_dot_u
    # Expanded algebra below:
    # bnv2bx = 1 / (unv_cpy[0] + unv_cpy[1] * ky / kx + 1j * unv_cpy[2] * k / kx)
    # bnv2by = 1 / (unv_cpy[0] * kx / ky + unv_cpy[1] + 1j * unv_cpy[2] * k / ky)
    # bnv2bz = 1 / (-1j * unv_cpy[0] * kx / k - 1j * unv_cpy[1] * ky / k + unv_cpy[2])

    bnv2bx = qdmpy.shared.fourier.set_naninf_to_zero(bnv2bx)
    bnv2by = qdmpy.shared.fourier.set_naninf_to_zero(bnv2by)
    bnv2bz = qdmpy.shared.fourier.set_naninf_to_zero(bnv2bz)

    # transform to xyz
    fft_bx = fft_bnv * bnv2bx
    fft_by = fft_bnv * bnv2by
    fft_bz = fft_bnv * bnv2bz

    # fourier transform back into real space
    bx = numpy_fft.ifft2(numpy_fft.ifftshift(fft_bx)).real
    by = numpy_fft.ifft2(numpy_fft.ifftshift(fft_by)).real
    bz = numpy_fft.ifft2(numpy_fft.ifftshift(fft_bz)).real

    # only return non-padded region
    bx_reg = qdmpy.shared.fourier.unpad_image(bx, padder)
    by_reg = qdmpy.shared.fourier.unpad_image(by, padder)
    bz_reg = qdmpy.shared.fourier.unpad_image(bz, padder)

    return bx_reg, by_reg, bz_reg


# ============================================================================<|MERGE_RESOLUTION|>--- conflicted
+++ resolved
@@ -106,15 +106,6 @@
     num_peaks = len(peak_posns)
 
     if num_peaks == 1:
-<<<<<<< HEAD
-        sign = (
-            -1 if np.mean(peak_posns[0]) < 2870 else +1
-        )  # det. if L/R resonance (rel to bias)
-        if bias_mag > GSLAC:
-            # sign *= -1
-            sign = 1
-        bnvs = [sign * peak_posns[0] / GAMMA]
-=======
         if bias_mag > GSLAC and chosen_freqs[0]:
             bnvs = [peak_posns[0] / GAMMA + 1024.0]
         else:
@@ -123,7 +114,6 @@
             else:
                 bnvs = [(peak_posns[0] - 2870) / GAMMA]
 
->>>>>>> 8d9a318f
         dshifts = [np.empty(bnvs[0].shape)]
         dshifts[0].fill(np.nan)
     elif num_peaks == 2:
