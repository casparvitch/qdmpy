--- conflicted
+++ resolved
@@ -114,20 +114,12 @@
     sig_bnvs, sig_dshifts = qdmpy.field.bnv.get_bnvs_and_dshifts(
         sig_fit_params,
         options["bias_field_spherical_deg_gauss"],
-<<<<<<< HEAD
-        options["chosen_freqs"],
-=======
         options["freqs_to_use"],
->>>>>>> 7b7b6dd8
     )
     ref_bnvs, ref_dshifts = qdmpy.field.bnv.get_bnvs_and_dshifts(
         ref_fit_params,
         options["ref_bias_field_spherical_deg_gauss"],
-<<<<<<< HEAD
-        options["chosen_freqs"],
-=======
         options["freqs_to_use"],
->>>>>>> 7b7b6dd8
     )
 
     qdmpy.field.io.choose_field_method(options)
@@ -311,20 +303,12 @@
     sig_bnvs, sig_dshifts = qdmpy.field.bnv.get_bnvs_and_dshifts(
         sig_fit_params,
         options["bias_field_spherical_deg_gauss"],
-<<<<<<< HEAD
-        options["chosen_freqs"],
-=======
         options["freqs_to_use"],
->>>>>>> 7b7b6dd8
     )
     ref_bnvs, ref_dshifts = qdmpy.field.bnv.get_bnvs_and_dshifts(
         ref_fit_params,
         options["ref_bias_field_spherical_deg_gauss"],
-<<<<<<< HEAD
-        options["chosen_freqs"],
-=======
         options["freqs_to_use"],
->>>>>>> 7b7b6dd8
     )
 
     if not options["calc_field_pixels"]:
@@ -399,7 +383,6 @@
                 sig_sub_ref_bnv = sig_bnv - 1024 + ref_dshift_gauss
             # case: +1 transition anywhere, or -1 transition pre-GSLAC
             else:
-<<<<<<< HEAD
                 # definition of bnv for 1 peak is distance from 2870MHz
                 # so there's a sign flip depending on which side we're on.
                 if chosen_freqs[0]:
@@ -411,9 +394,6 @@
                         "Chosen frequency for pre-gslac ref must be "
                         + "identified as 1st or 8th freq in 'chosen_freqs'."
                     )
-=======
-                sig_sub_ref_bnv = sig_bnv - ref_dshift_gauss
->>>>>>> 7b7b6dd8
 
             other_opts = [
                 options["fourier_pad_mode"],
