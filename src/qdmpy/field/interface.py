# -*- coding: utf-8 -*-
"""
This module holds tools for calculating Bxyz from Bnv.

Functions
---------
 - `qdmpy.field.interface.odmr_field_retrieval`
 - `qdmpy.field.interface._odmr_with_field_ref`
 - `qdmpy.field.interface._odmr_with_pre_glac_ref`
 - `qdmpy.field.interface.get_unvs`
 - `qdmpy.field.interface.add_bfield_reconstructed`
 - `qdmpy.field.interface.add_bfield_theta_phi`
 - `qdmpy.field.interface._check_fit_params_are_ok`
 - `qdmpy.field.interface.get_bnv_sd`
"""
# ============================================================================

__author__ = "Sam Scholten"
__pdoc__ = {
    "qdmpy.field.interface.odmr_field_retrieval": True,
    "qdmpy.field.interface._odmr_with_field_ref": True,
    "qdmpy.field.interface._odmr_with_pre_glac_ref": True,
    "qdmpy.field.interface.get_unvs": True,
    "qdmpy.field.interface.add_bfield_reconstructed": True,
    "qdmpy.field.interface.add_bfield_theta_phi": True,
    "qdmpy.field.interface._check_fit_params_are_ok": True,
    "qdmpy.field.interface.get_bnv_sd": True,
}
# ============================================================================

import numpy as np

# ============================================================================

import qdmpy.field.bnv
import qdmpy.field.bxyz
import qdmpy.field.io
import qdmpy.shared.geom
from qdmpy.shared.misc import warn

# ===========================================================================


def odmr_field_retrieval(options, sig_fit_params, ref_fit_params):
    """fit results dict -> field results dict

    For AC fields/non-odmr datasets, need to write a new (sub-?)module.
    Yeah this is quite specific to things that contain dc bxyz data.

    Arguments
    ---------
    options : dict
        Generic options dict holding all the user options.
    sig_fit_params : dict
        Dictionary, key: param_keys, val: image (2D) of fit param values across FOV.
    ref_fit_params : dict
        Dictionary, key: param_keys, val: image (2D) of fit param values across FOV.

    Returns
    -------
    bnv_lst : list
        List of bnv results (each a 2D image), [sig, ref, sig_sub_ref]
    dshift_lst : list
        List of dshift results (each a 2D image), [sig, ref]
    params_lst : list
        List of field parameters (each a dict), [sig_dict, ref_dict, sig_sub_ref_dict]
    sigmas_lst : list
        List of field sigmas (errors) (each a dict), [sig_dict, ref_dict, sig_sub_ref_dict]
    """
    # first check sig/ref consistency

    if options["calc_field_pixels"]:
        _check_fit_params_are_ok(options, sig_fit_params, ref_fit_params)

    if options["exp_reference_type"] == "field":
        return _odmr_with_field_ref(options, sig_fit_params, ref_fit_params)
    elif options["exp_reference_type"] == "pre_gslac":
        return _odmr_with_pre_glac_ref(options, sig_fit_params, ref_fit_params)
    else:
        raise RuntimeError(
            f"exp_reference_type_type: {options['exp_reference_type']} not recognised."
        )


# ============================================================================


def _odmr_with_field_ref(options, sig_fit_params, ref_fit_params):
    """Calculate field, for case where we are using a field reference (even if field ref is None,
    as long as it isn't a pre_gslac etc.).

    Parameters
    ----------
    options : dict
        Generic options dict holding all the user options.
    sig_fit_params : dict
        Dictionary, key: param_keys, val: image (2D) of fit param values across FOV.
    ref_fit_params : dict
        Dictionary, key: param_keys, val: image (2D) of fit param values across FOV.

    Returns
    -------
    bnv_lst : list
        List of bnv results (each a 2D image), [sig, ref, sig_sub_ref]
    dshift_lst : list
        List of dshift results (each a 2D image), [sig, ref]
    params_lst : list
        List of field parameters (each a dict), [sig_dict, ref_dict, sig_sub_ref_dict]
    sigmas_lst : list
        List of field sigmas (errors) (each a dict), [sig_dict, ref_dict, sig_sub_ref_dict]
    """

    # first get bnvs (as in global scope)
    sig_bnvs, sig_dshifts = qdmpy.field.bnv.get_bnvs_and_dshifts(
        sig_fit_params,
        options["bias_field_spherical_deg_gauss"],
        options["chosen_freqs"],
    )
    ref_bnvs, ref_dshifts = qdmpy.field.bnv.get_bnvs_and_dshifts(
        ref_fit_params,
        options["ref_bias_field_spherical_deg_gauss"],
        options["chosen_freqs"],
    )

    qdmpy.field.io.choose_field_method(options)

    if options["calc_field_pixels"] and options["found_prev_field_calc"]:
        warn("Using previous field calculation.")

        (
            bnv_lst,
            dshift_lst,
            params_lst,
            sigmas_lst,
        ) = qdmpy.field.io.load_prev_field_calcs(options)

        if options["bfield_bground_method"]:
            params_lst[2], sigmas_lst[2] = qdmpy.field.bxyz.sub_bground_bxyz(
                options,
                params_lst[2],
                sigmas_lst[2],
                method=options["bfield_bground_method"],
                **options["bfield_bground_params"],
            )

        if options["bnv_bground_method"]:
            bnv_lst[2] = qdmpy.field.bnv.sub_bground_bnvs(
                options,
                bnv_lst[2],
                method=options["bnv_bground_method"],
                **options["bnv_bground_params"],
            )

        add_bfield_reconstructed(options, params_lst[0])
        add_bfield_reconstructed(options, params_lst[1])
        add_bfield_reconstructed(options, params_lst[2])

        if params_lst[0] is not None:
            options["field_params"] = tuple(params_lst[0].keys())

    elif options["calc_field_pixels"]:
        num_peaks_wanted = sum(options["freqs_to_use"])
        if options["field_method_used"] == "prop_single_bnv":
            if num_peaks_wanted not in [1, 2]:
                raise RuntimeError(
                    "field_method option was 'prop_single_bnv', but number of true"
                    " values in option " + "'freqs_to_use' was not 1 or 2."
                )
            else:
                sig_params = qdmpy.field.bxyz.from_single_bnv(
                    options, sig_bnvs
                )
                missing = np.empty(
                    sig_params[list(sig_params.keys())[0]].shape
                )
                missing[:] = np.nan
                ref_params = qdmpy.field.bxyz.from_single_bnv(
                    options, ref_bnvs
                )
                sig_sigmas = {key: missing for key in sig_params}
                ref_sigmas = None
        elif options["field_method_used"] == "invert_unvs":
            if num_peaks_wanted != 6:
                raise RuntimeError(
                    "field_method option was 'invert_unvs', but number of true values"
                    " in option " + "'freqs_to_use' was not 6."
                )
            else:
                sig_params = qdmpy.field.bxyz.from_unv_inversion(
                    options, sig_bnvs
                )
                ref_params = qdmpy.field.bxyz.from_unv_inversion(
                    options, ref_bnvs
                )
                missing = np.empty(
                    sig_params[list(sig_params.keys())[0]].shape
                )
                missing[:] = np.nan
                sig_sigmas = {key: missing for key in sig_params}
                ref_sigmas = None
        else:
            # hamiltonian fitting
            sig_params, sig_sigmas = qdmpy.field.bxyz.from_hamiltonian_fitting(
                options,
                sig_fit_params,
                options["bias_field_spherical_deg_gauss"],
            )
            ref_params, ref_sigmas = qdmpy.field.bxyz.from_hamiltonian_fitting(
                options,
                ref_fit_params,
                options["ref_bias_field_spherical_deg_gauss"],
            )

        sub_ref_params = qdmpy.field.bxyz.field_refsub(
            options, sig_params, ref_params
        )

        # both params and sigmas need a sub_ref method
        bnv_lst = [
            sig_bnvs,
            ref_bnvs,
            qdmpy.field.bnv.bnv_refsub(options, sig_bnvs, ref_bnvs),
        ]
        dshift_lst = [sig_dshifts, ref_dshifts]
        params_lst = [sig_params, ref_params, sub_ref_params]
        sigmas_lst = [
            sig_sigmas,
            ref_sigmas,
            qdmpy.field.bxyz.field_sigma_add(options, sig_sigmas, ref_sigmas),
        ]

        if options["bfield_bground_method"]:
            params_lst[2], sigmas_lst[2] = qdmpy.field.bxyz.sub_bground_bxyz(
                options,
                params_lst[2],
                sigmas_lst[2],
                method=options["bfield_bground_method"],
                **options["bfield_bground_params"],
            )

        if options["bnv_bground_method"]:
            bnv_lst[2] = qdmpy.field.bnv.sub_bground_bnvs(
                options,
                bnv_lst[2],
                method=options["bnv_bground_method"],
                **options["bnv_bground_params"],
            )

        # for checking self-consistency (e.g. calc Bx from Bz via fourier methods)
        add_bfield_reconstructed(options, sig_params)
        add_bfield_reconstructed(options, ref_params)
        add_bfield_reconstructed(options, sub_ref_params)

        if sig_params is not None:
            options["field_params"] = tuple(sig_params.keys())
        else:
            options["field_params"] = None

    else:
        bnv_lst, dshift_lst, params_lst, sigmas_lst = (
            [
                sig_bnvs,
                ref_bnvs,
                qdmpy.field.bnv.bnv_refsub(options, sig_bnvs, ref_bnvs),
            ],
            [sig_dshifts, ref_dshifts],
            [None, None, None],
            [None, None, None],
        )
        if options["bnv_bground_method"]:
            bnv_lst[2] = qdmpy.field.bnv.sub_bground_bnvs(
                options,
                bnv_lst[2],
                method=options["bnv_bground_method"],
                **options["bnv_bground_params"],
            )
    return bnv_lst, dshift_lst, params_lst, sigmas_lst


# ============================================================================


def _odmr_with_pre_glac_ref(options, sig_fit_params, ref_fit_params):
    """Calculate field, for case where we are using a pre-gslac reference.
    This is a bit of an ad-hoc addon. Can't be reloaded etc.

    Note
    ----
    - assumes sig/ref are measured along the same unv
    - required 1 peak fit in sig, 2 in ref
    - doesn't currently work for ref past gslac (not sure how you could achieve that)
    - bnv background sub works on sig sub ref only (as in field case).
    - implied assumption that dshift does not depend on frequency (which is false)

    Parameters
    ----------
    options : dict
        Generic options dict holding all the user options.
    sig_fit_params : dict
        Dictionary, key: param_keys, val: image (2D) of fit param values across FOV.
    ref_fit_params : dict
        Dictionary, key: param_keys, val: image (2D) of fit param values across FOV.

    Returns
    -------
    bnv_lst : list
        List of bnv results (each a 2D image), [sig, ref, sig_sub_ref]
    dshift_lst : list
        List of dshift results (each a 2D image), [sig, ref]
    params_lst : list
        List of field parameters (each a dict), [sig_dict, ref_dict, sig_sub_ref_dict]
    sigmas_lst : list
        List of field sigmas (errors) (each a dict), [sig_dict, ref_dict, sig_sub_ref_dict]
    """

    # first get bnvs (as in global scope)
    sig_bnvs, sig_dshifts = qdmpy.field.bnv.get_bnvs_and_dshifts(
        sig_fit_params,
        options["bias_field_spherical_deg_gauss"],
        options["chosen_freqs"],
    )
    ref_bnvs, ref_dshifts = qdmpy.field.bnv.get_bnvs_and_dshifts(
        ref_fit_params,
        options["ref_bias_field_spherical_deg_gauss"],
        options["chosen_freqs"],
    )

    if not options["calc_field_pixels"]:
        bnv_lst, dshift_lst, params_lst, sigmas_lst = (
            [
                sig_bnvs,
                ref_bnvs,
                qdmpy.field.bnv.bnv_refsub(options, sig_bnvs, ref_bnvs),
            ],
            [sig_dshifts, ref_dshifts],
            [None, None, None],
            [None, None, None],
        )
        if options["bnv_bground_method"]:
            bnv_lst[2] = qdmpy.field.bnv.sub_bground_bnvs(
                options,
                bnv_lst[2],
                method=options["bnv_bground_method"],
                **options["bnv_bground_params"],
            )
    else:
        # always force field calc for this method (it's quick)
        if not ref_fit_params:
            raise RuntimeError(
                "with exp_reference_type = 'pre_gslac' you must define a reference."
            )
        else:
            warn(
                "Using pre_gslac reference. Assuming unv is same for sig & ref."
            )
            # must match expected pattern
            num_freqs_sig = len(
                list(filter(lambda x: x.startswith("pos"), sig_fit_params))
            )
            num_freqs_ref = len(
                list(filter(lambda x: x.startswith("pos"), ref_fit_params))
            )
            if num_freqs_sig != 1:
                raise ValueError(
                    "num freqs fit (sig) for pre_gslac ref type is not 1."
                )
            if num_freqs_ref != 2:
                raise ValueError(
                    "num freqs fit (ref) for pre_gslac ref type is not 2."
                )

            chosen_freqs = options["freqs_to_use"]
            if sum(chosen_freqs) != 1:
                raise ValueError(
                    "Only select 1 freq ('freqs_to_use') for exp_reference_type:"
                    " pre_gslac."
                )
            if chosen_freqs[:4] == [
                0,
                0,
                0,
                0,
            ]:  # only single freq used, R transition rel to bias
                idx = np.argwhere(
                    np.array(list(reversed(chosen_freqs[4:]))) == 1
                )[0][0]
            else:
                idx = np.argwhere(np.array(chosen_freqs[:4]) == 1)[0][0]

            sig_bias = options["bias_field_spherical_deg_gauss"]
            ref_bias = options["ref_bias_field_spherical_deg_gauss"]
            sig_bias_mag = np.abs(sig_bias[0])
            ref_bias_mag = np.abs(ref_bias[0])

            unv = qdmpy.shared.geom.get_unvs(options)[idx]
            sig_bnv = sig_bnvs[0]
            ref_bnv = ref_bnvs[0]
<<<<<<< HEAD
            ref_dshift = ref_dshifts[0] / qdmpy.field.bnv.GAMMA

            # glac +- should be sorted in freq -> bnv
            sig_sub_ref_bnv = (
                sig_bnv
                + ref_dshift if sig_bias_mag > qdmpy.field.bnv.GSLAC and chosen_freqs[0] else sig_bnv - ref_dshift
            )
=======
            ref_dshift_gauss = ref_dshifts[0] / qdmpy.field.bnv.GAMMA

            # case: -1 transition, post GSLAC
            #    single bnv measurements return relative to 'unknown' GSLAC
            #    (1024 is assumed i.e. D=0)
            #    BUT INSTEAD we have a reference here so we can use that
            if sig_bias_mag > qdmpy.field.bnv.GSLAC and chosen_freqs[0]:
                sig_sub_ref_bnv = sig_bnv - 1024 + ref_dshift_gauss
            # case: +1 transition anywhere, or -1 transition pre-GSLAC
            else:
                # definition of bnv for 1 peak is distance from 2870MHz
                # so there's a sign flip depending on which side we're on.
                if chosen_freqs[0]:
                    sig_sub_ref_bnv = sig_bnv + ref_dshift_gauss
                elif chosen_freqs[-1]:
                    sig_sub_ref_bnv = sig_bnv - ref_dshift_gauss
                else:
                    raise RuntimeError(
                        "Chosen frequency for pre-gslac ref must be "
                        + "identified as 1st or 8th freq in 'chosen_freqs'."
                    )
>>>>>>> 1173b575

            other_opts = [
                options["fourier_pad_mode"],
                options["fourier_pad_factor"],
                options["system"].get_raw_pixel_size(options)
                * options["total_bin"],
                options["fourier_k_vector_epsilon"],
                options["NVs_above_sample"],
            ]

            sig_bxyz = qdmpy.field.bnv.prop_single_bnv(
                sig_bnv, unv, *other_opts
            )
            ref_bxyz = qdmpy.field.bnv.prop_single_bnv(
                ref_bnv, unv, *other_opts
            )
            sig_sub_ref_bxyz = qdmpy.field.bnv.prop_single_bnv(
                sig_sub_ref_bnv, unv, *other_opts
            )

            sig_params, ref_params, sub_ref_params = [
                {
                    "Bx": bxyz[0],
                    "By": bxyz[1],
                    "Bz": bxyz[2],
                    "residual_field": np.zeros((bxyz[2]).shape),
                }
                for bxyz in [sig_bxyz, ref_bxyz, sig_sub_ref_bxyz]
            ]
            missing = np.empty(sig_params[list(sig_params.keys())[0]].shape)
            missing[:] = np.nan
            sigmas = {key: missing for key in sig_params}

            bnv_lst = [sig_bnvs, ref_bnvs, [sig_sub_ref_bnv]]
            dshift_lst = [sig_dshifts, ref_dshifts]
            params_lst = [sig_params, ref_params, sub_ref_params]
            sigmas_lst = [sigmas, sigmas, sigmas]

            if options["bfield_bground_method"]:
                (
                    params_lst[2],
                    sigmas_lst[2],
                ) = qdmpy.field.bxyz.sub_bground_bxyz(
                    options,
                    params_lst[2],
                    sigmas_lst[2],
                    method=options["bfield_bground_method"],
                    **options["bfield_bground_params"],
                )
            if options["bnv_bground_method"]:
                bnv_lst[2] = qdmpy.field.bnv.sub_bground_bnvs(
                    options,
                    bnv_lst[2],
                    method=options["bnv_bground_method"],
                    **options["bnv_bground_params"],
                )

            # for checking self-consistency (e.g. calc Bx from Bz via fourier methods)
            add_bfield_reconstructed(options, sig_params)
            add_bfield_reconstructed(options, ref_params)
            add_bfield_reconstructed(options, sub_ref_params)

            if sig_params is not None:
                options["field_params"] = tuple(sig_params.keys())
            else:
                options["field_params"] = None

    return bnv_lst, dshift_lst, params_lst, sigmas_lst


# ============================================================================


def get_unvs(options):
    """
    Returns orientation (relative to lab frame) of NVs. Shape: (4,3) regardless of sample.

    Arguments
    ---------
    options : dict
        Generic options dict holding all the user options.

    Returns
    -------
    unvs : np array
        Shape: (4,3). Equivalent to uNV_Z for each NV.
    """
    return qdmpy.shared.geom.get_unvs(options)


# ============================================================================


def add_bfield_reconstructed(options, field_params):
    r"""Bxyz measured -> Bxyz_recon via fourier methods. Adds Bx_recon etc. to field_params.


    Arguments
    ---------
    options : dict
        Generic options dict holding all the user options (for the main/signal experiment).
    field_params : dict
        Dictionary, key: param_keys, val: image (2D) of (field) param values across FOV.

    Returns
    -------
    nothing (operates in place on field_params)

    For a proper explanation of methodology, see [CURR_RECON]_.

    $$  \nabla \times {\bf B} = 0 $$

    to get Bx_recon and By_recon from Bz (in a source-free region), and

    $$ \nabla \cdot {\bf B} = 0 $$

    to get Bz_recon from Bx and By

    Start with e.g.:

    $$ \frac{\partial B_x^{\rm recon}}{\partial z} = \frac{\partial B_z}{\partial x} $$

    with the definitions

    $$ \hat{B}:=  \hat{\mathcal{F}}_{xy} \big\{ B \big\} $$

    and

    $$ k = \sqrt{k_x^2 + k_y^2} $$

    we have:

    $$ \frac{\partial }{\partial z} \hat{B}_x^{\rm recon}(x,y,z=z_{\rm NV}) = i k_x \hat{B}_z(x,y, z=z_{\rm NV}) $$.

    Now using upward continuation [CURR_RECON]_ to evaluate the z partial:

    $$ -k \hat{B}_x^{\rm recon}(x,y,z=z_{\rm NV}) = i k_x \hat{B}_z(k_x, k_y, z_{\rm NV}) $$

    such that for

    $$ k \neq 0 $$

    we have (analogously for y)

    $$ (\hat{B}_x^{\rm recon}(x,y,z=z_{\rm NV}), \hat{B}_y^{\rm recon}(x,y,z=z_{\rm NV})) = \frac{-i}{k} (k_x, k_y) \hat{B}_z(x,y,,z=z_{\rm NV}) $$


    Utilising the zero-divergence property of the magnetic field, it can also be shown:

    $$ \hat{B}_z^{\rm recon}(x,y,z=z_{\rm NV}) = \frac{i}{k} \left( k_x \hat{B}_x(x,y,z=z_{\rm NV}) + k_y \hat{B}_y(x,y,z=z_{\rm NV}) \right) $$


    References
    ----------
    .. [CURR_RECON] E. A. Lima and B. P. Weiss,
                    Obtaining Vector Magnetic Field Maps from Single-Component Measurements of
                    Geological Samples, Journal of Geophysical Research: Solid Earth 114, (2009).
                    https://doi.org/10.1029/2008JB006006
    """
    # first check if Bx, By, Bz in fit_params
    # extract them
    if field_params is None:
        return None

    components = ["x", "y", "z"]

    for p in ["B" + comp for comp in components]:
        if p not in field_params:
            warn(
                f"bfield param '{p} missing from field_params, skipping bfield plot."
            )
            return None
        elif field_params[p] is None:
            return None

    bx, by, bz = [field_params["B" + comp] for comp in components]

    bx_recon, by_recon, bz_recon = qdmpy.field.bxyz.get_reconstructed_bfield(
        [bx, by, bz],
        options["fourier_pad_mode"],
        options["fourier_pad_factor"],
        options["system"].get_raw_pixel_size(options) * options["total_bin"],
        options["fourier_k_vector_epsilon"],
        options["NVs_above_sample"],
    )
    field_params["Bx_recon"] = bx_recon
    field_params["By_recon"] = by_recon
    field_params["Bz_recon"] = bz_recon

    return None


# ============================================================================


def add_bfield_theta_phi(options, field_params, theta, phi):
    r"""Bxyz measured projected onto unit vector u: B_theta_phi (added to field params in-place)

    Calculates the magnetic field projected onto a given unit vector specified by
    theta (polar, from +z) and phi (azimuthal, from +x towards +y) angles in degrees.

    Arguments
    ---------
    options : dict
        Generic options dict holding all the user options (for the main/signal experiment).
    field_params : dict
        Dictionary, key: param_keys, val: image (2D) of (field) param values across FOV.
    theta : float
        Polar angle of unit vector to project onto, in degrees, from +z towards equator.
    phi : float
        Azimuthal angle of unit vector to project onto, in degrees, from +x towards +y.

    Returns
    -------
    nothing (operates in place on field_params)

    """
    # first check if Bx, By, Bz in fit_params
    # extract them
    if field_params is None:
        return None

    components = ["x", "y", "z"]

    for p in ["B" + comp for comp in components]:
        if p not in field_params:
            warn(
                f"bfield param '{p} missing from field_params, skipping bfield plot."
            )
            return None
        elif field_params[p] is None:
            return None

    bvec = np.array([field_params["B" + comp] for comp in components])

    ux = np.sin(theta) * np.cos(phi)
    uy = np.sin(theta) * np.sin(phi)
    uz = np.cos(theta)
    u = np.array([ux, uy, uz])
    uhat = u / np.linalg.norm(u)

    field_params["B_theta_phi"] = np.apply_along_axis(
        lambda b: np.dot(uhat, b), 0, bvec
    )
    options["bfield_proj_angles_(deg)"] = [theta, phi]

    return None


# ============================================================================


def add_bfield_proj_bias(options, field_params):
    """calls add_bfield_theta_phi but grabs angle from bias field"""
    mag, theta_deg, phi_deg = options["bias_field_spherical_deg_gauss"]
    add_bfield_theta_phi(options, field_params, theta_deg, phi_deg)
    return None


# ============================================================================


def _check_fit_params_are_ok(options, sig_fit_params, ref_fit_params):
    """Helper function to just ensure fit params are correct format etc."""
    if not any(map(lambda x: x.startswith("pos"), sig_fit_params.keys())):
        raise RuntimeError("No 'pos' keys found in sig_fit_params")
    else:
        sig_poskey = next(
            filter(lambda x: x.startswith("pos"), sig_fit_params.keys())
        )[:-2]

    if ref_fit_params:
        if not any(map(lambda x: x.startswith("pos"), ref_fit_params.keys())):
            raise RuntimeError(
                "No 'pos_<something>' keys found in given ref_fit_params"
            )
        else:
            ref_poskey = next(
                filter(lambda x: x.startswith("pos"), ref_fit_params.keys())
            )[:-2]

        if (
            not sig_fit_params[sig_poskey + "_0"].shape
            == ref_fit_params[ref_poskey + "_0"].shape
        ):
            raise RuntimeError("Different FOV shape between sig & ref.")
        if options["exp_reference_type"] == "field" and not len(
            list(filter(lambda x: x.startswith("pos"), sig_fit_params))
        ) == len(list(filter(lambda x: x.startswith("pos"), ref_fit_params))):
            raise RuntimeError(
                "Different # of frequencies fit in sig & ref. (ref. type = field)."
            )


# ============================================================================


def get_ham_guess_and_bounds(options):
    """
    Generate initial guesses (and bounds) in fit parameters from options dictionary.

    Both are returned as dictionaries, you need to use 'gen_{scipy/gpufit/...}_init_guesses'
    to convert to the correct (array) format for each specific fitting backend.


    Arguments
    ---------
    options : dict
        Generic options dict holding all the user options.

    Returns
    -------
    init_guesses : dict
        Dict holding guesses for each parameter, e.g. key -> list of guesses for each independent
        version of that fn_type.
    init_bounds : dict
        Dict holding guesses for each parameter, e.g. key -> list of bounds for each independent
        version of that fn_type.
    """
    return qdmpy.field.hamiltonian.ham_gen_init_guesses(options)


# ============================================================================


def get_bnv_sd(sigmas):
    """get standard deviation of bnvs given SD of peaks."""
    return qdmpy.field.bnv.get_bnv_sd(sigmas)<|MERGE_RESOLUTION|>--- conflicted
+++ resolved
@@ -395,15 +395,6 @@
             unv = qdmpy.shared.geom.get_unvs(options)[idx]
             sig_bnv = sig_bnvs[0]
             ref_bnv = ref_bnvs[0]
-<<<<<<< HEAD
-            ref_dshift = ref_dshifts[0] / qdmpy.field.bnv.GAMMA
-
-            # glac +- should be sorted in freq -> bnv
-            sig_sub_ref_bnv = (
-                sig_bnv
-                + ref_dshift if sig_bias_mag > qdmpy.field.bnv.GSLAC and chosen_freqs[0] else sig_bnv - ref_dshift
-            )
-=======
             ref_dshift_gauss = ref_dshifts[0] / qdmpy.field.bnv.GAMMA
 
             # case: -1 transition, post GSLAC
@@ -425,7 +416,6 @@
                         "Chosen frequency for pre-gslac ref must be "
                         + "identified as 1st or 8th freq in 'chosen_freqs'."
                     )
->>>>>>> 1173b575
 
             other_opts = [
                 options["fourier_pad_mode"],
