# -*- coding: utf-8 -*-
"""
This module holds tools for calculating Bxyz from Bnv.

Functions
---------
 - `qdmpy.field.interface.odmr_field_retrieval`
 - `qdmpy.field.interface._odmr_with_field_ref`
 - `qdmpy.field.interface._odmr_with_pre_glac_ref`
 - `qdmpy.field.interface.get_unvs`
 - `qdmpy.field.interface.add_bfield_reconstructed`
 - `qdmpy.field.interface.add_bfield_theta_phi`
 - `qdmpy.field.interface._check_fit_params_are_ok`
 - `qdmpy.field.interface.get_bnv_sd`
"""
# ============================================================================

__author__ = "Sam Scholten"
__pdoc__ = {
    "qdmpy.field.interface.odmr_field_retrieval": True,
    "qdmpy.field.interface._odmr_with_field_ref": True,
    "qdmpy.field.interface._odmr_with_pre_glac_ref": True,
    "qdmpy.field.interface.get_unvs": True,
    "qdmpy.field.interface.add_bfield_reconstructed": True,
    "qdmpy.field.interface.add_bfield_theta_phi": True,
    "qdmpy.field.interface._check_fit_params_are_ok": True,
    "qdmpy.field.interface.get_bnv_sd": True,
}
# ============================================================================

import numpy as np

# ============================================================================

import qdmpy.field.bnv
import qdmpy.field.bxyz
import qdmpy.field.io
import qdmpy.shared.geom
from qdmpy.shared.misc import warn

# ===========================================================================


def odmr_field_retrieval(options, sig_fit_params, ref_fit_params):
    """fit results dict -> field results dict

    For AC fields/non-odmr datasets, need to write a new (sub-?)module.
    Yeah this is quite specific to things that contain dc bxyz data.

    Arguments
    ---------
    options : dict
        Generic options dict holding all the user options.
    sig_fit_params : dict
        Dictionary, key: param_keys, val: image (2D) of fit param values across FOV.
    ref_fit_params : dict
        Dictionary, key: param_keys, val: image (2D) of fit param values across FOV.

    Returns
    -------
    bnv_lst : list
        List of bnv results (each a 2D image), [sig, ref, sig_sub_ref]
    dshift_lst : list
        List of dshift results (each a 2D image), [sig, ref]
    params_lst : list
        List of field parameters (each a dict), [sig_dict, ref_dict, sig_sub_ref_dict]
    sigmas_lst : list
        List of field sigmas (errors) (each a dict), [sig_dict, ref_dict, sig_sub_ref_dict]
    """
    # first check sig/ref consistency

    if options["calc_field_pixels"]:
        _check_fit_params_are_ok(options, sig_fit_params, ref_fit_params)

    if options["exp_reference_type"] == "field":
        return _odmr_with_field_ref(options, sig_fit_params, ref_fit_params)
    elif options["exp_reference_type"] == "pre_gslac":
        return _odmr_with_pre_glac_ref(options, sig_fit_params, ref_fit_params)
    else:
        raise RuntimeError(
            f"exp_reference_type_type: {options['exp_reference_type']} not recognised."
        )


# ============================================================================


def _odmr_with_field_ref(options, sig_fit_params, ref_fit_params):
    """Calculate field, for case where we are using a field reference (even if field ref is None,
    as long as it isn't a pre_gslac etc.).

    Parameters
    ----------
    options : dict
        Generic options dict holding all the user options.
    sig_fit_params : dict
        Dictionary, key: param_keys, val: image (2D) of fit param values across FOV.
    ref_fit_params : dict
        Dictionary, key: param_keys, val: image (2D) of fit param values across FOV.

    Returns
    -------
    bnv_lst : list
        List of bnv results (each a 2D image), [sig, ref, sig_sub_ref]
    dshift_lst : list
        List of dshift results (each a 2D image), [sig, ref]
    params_lst : list
        List of field parameters (each a dict), [sig_dict, ref_dict, sig_sub_ref_dict]
    sigmas_lst : list
        List of field sigmas (errors) (each a dict), [sig_dict, ref_dict, sig_sub_ref_dict]
    """

    # first get bnvs (as in global scope)
    sig_bnvs, sig_dshifts = qdmpy.field.bnv.get_bnvs_and_dshifts(
        sig_fit_params, options["bias_field_spherical_deg_gauss"], options["chosen_freqs"]
    )
    ref_bnvs, ref_dshifts = qdmpy.field.bnv.get_bnvs_and_dshifts(
        ref_fit_params, options["ref_bias_field_spherical_deg_gauss"], options["chosen_freqs"]
    )

    qdmpy.field.io.choose_field_method(options)

    if options["calc_field_pixels"] and options["found_prev_field_calc"]:
        warn("Using previous field calculation.")

        (
            bnv_lst,
            dshift_lst,
            params_lst,
            sigmas_lst,
        ) = qdmpy.field.io.load_prev_field_calcs(options)

        if options["bfield_bground_method"]:
            params_lst[2], sigmas_lst[2] = qdmpy.field.bxyz.sub_bground_bxyz(
                options,
                params_lst[2],
                sigmas_lst[2],
                method=options["bfield_bground_method"],
                **options["bfield_bground_params"],
            )

        if options["bnv_bground_method"]:
            bnv_lst[2] = qdmpy.field.bnv.sub_bground_bnvs(
                options,
                bnv_lst[2],
                method=options["bnv_bground_method"],
                **options["bnv_bground_params"],
            )

        add_bfield_reconstructed(options, params_lst[0])
        add_bfield_reconstructed(options, params_lst[1])
        add_bfield_reconstructed(options, params_lst[2])

        if params_lst[0] is not None:
            options["field_params"] = tuple(params_lst[0].keys())

    elif options["calc_field_pixels"]:
        num_peaks_wanted = sum(options["freqs_to_use"])
        if options["field_method_used"] == "prop_single_bnv":
            if num_peaks_wanted not in [1, 2]:
                raise RuntimeError(
                    "field_method option was 'prop_single_bnv', but number of true"
                    " values in option " + "'freqs_to_use' was not 1 or 2."
                )
            else:
                sig_params = qdmpy.field.bxyz.from_single_bnv(options, sig_bnvs)
                missing = np.empty(sig_params[list(sig_params.keys())[0]].shape)
                missing[:] = np.nan
                ref_params = qdmpy.field.bxyz.from_single_bnv(options, ref_bnvs)
                sig_sigmas = {key: missing for key in sig_params}
                ref_sigmas = None
        elif options["field_method_used"] == "invert_unvs":
            if num_peaks_wanted != 6:
                raise RuntimeError(
                    "field_method option was 'invert_unvs', but number of true values"
                    " in option " + "'freqs_to_use' was not 6."
                )
            else:
                sig_params = qdmpy.field.bxyz.from_unv_inversion(options, sig_bnvs)
                ref_params = qdmpy.field.bxyz.from_unv_inversion(options, ref_bnvs)
                missing = np.empty(sig_params[list(sig_params.keys())[0]].shape)
                missing[:] = np.nan
                sig_sigmas = {key: missing for key in sig_params}
                ref_sigmas = None
        else:
            # hamiltonian fitting
            sig_params, sig_sigmas = qdmpy.field.bxyz.from_hamiltonian_fitting(
                options,
                sig_fit_params,
                options["bias_field_spherical_deg_gauss"],
            )
            ref_params, ref_sigmas = qdmpy.field.bxyz.from_hamiltonian_fitting(
                options,
                ref_fit_params,
                options["ref_bias_field_spherical_deg_gauss"],
            )

        sub_ref_params = qdmpy.field.bxyz.field_refsub(options, sig_params, ref_params)

        # both params and sigmas need a sub_ref method
        bnv_lst = [
            sig_bnvs,
            ref_bnvs,
            qdmpy.field.bnv.bnv_refsub(options, sig_bnvs, ref_bnvs),
        ]
        dshift_lst = [sig_dshifts, ref_dshifts]
        params_lst = [sig_params, ref_params, sub_ref_params]
        sigmas_lst = [
            sig_sigmas,
            ref_sigmas,
            qdmpy.field.bxyz.field_sigma_add(options, sig_sigmas, ref_sigmas),
        ]

        if options["bfield_bground_method"]:
            params_lst[2], sigmas_lst[2] = qdmpy.field.bxyz.sub_bground_bxyz(
                options,
                params_lst[2],
                sigmas_lst[2],
                method=options["bfield_bground_method"],
                **options["bfield_bground_params"],
            )

        if options["bnv_bground_method"]:
            bnv_lst[2] = qdmpy.field.bnv.sub_bground_bnvs(
                options,
                bnv_lst[2],
                method=options["bnv_bground_method"],
                **options["bnv_bground_params"],
            )

        # for checking self-consistency (e.g. calc Bx from Bz via fourier methods)
        add_bfield_reconstructed(options, sig_params)
        add_bfield_reconstructed(options, ref_params)
        add_bfield_reconstructed(options, sub_ref_params)

        if sig_params is not None:
            options["field_params"] = tuple(sig_params.keys())
        else:
            options["field_params"] = None

    else:
        bnv_lst, dshift_lst, params_lst, sigmas_lst = (
            [
                sig_bnvs,
                ref_bnvs,
                qdmpy.field.bnv.bnv_refsub(options, sig_bnvs, ref_bnvs),
            ],
            [sig_dshifts, ref_dshifts],
            [None, None, None],
            [None, None, None],
        )
        if options["bnv_bground_method"]:
            bnv_lst[2] = qdmpy.field.bnv.sub_bground_bnvs(
                options,
                bnv_lst[2],
                method=options["bnv_bground_method"],
                **options["bnv_bground_params"],
            )
    return bnv_lst, dshift_lst, params_lst, sigmas_lst


# ============================================================================


def _odmr_with_pre_glac_ref(options, sig_fit_params, ref_fit_params):
    """Calculate field, for case where we are using a pre-gslac reference.
    This is a bit of an ad-hoc addon. Can't be reloaded etc.

    Note
    ----
    - assumes sig/ref are measured along the same unv
    - required 1 peak fit in sig, 2 in ref
    - doesn't currently work for ref past gslac (not sure how you could achieve that)
    - bnv background sub works on sig sub ref only (as in field case).
    - implied assumption that dshift does not depend on frequency (which is false)

    Parameters
    ----------
    options : dict
        Generic options dict holding all the user options.
    sig_fit_params : dict
        Dictionary, key: param_keys, val: image (2D) of fit param values across FOV.
    ref_fit_params : dict
        Dictionary, key: param_keys, val: image (2D) of fit param values across FOV.

    Returns
    -------
    bnv_lst : list
        List of bnv results (each a 2D image), [sig, ref, sig_sub_ref]
    dshift_lst : list
        List of dshift results (each a 2D image), [sig, ref]
    params_lst : list
        List of field parameters (each a dict), [sig_dict, ref_dict, sig_sub_ref_dict]
    sigmas_lst : list
        List of field sigmas (errors) (each a dict), [sig_dict, ref_dict, sig_sub_ref_dict]
    """

    # first get bnvs (as in global scope)
    sig_bnvs, sig_dshifts = qdmpy.field.bnv.get_bnvs_and_dshifts(
        sig_fit_params, options["bias_field_spherical_deg_gauss"], options["chosen_freqs"]
    )
    ref_bnvs, ref_dshifts = qdmpy.field.bnv.get_bnvs_and_dshifts(
        ref_fit_params, options["ref_bias_field_spherical_deg_gauss"], options["chosen_freqs"]
    )

    if not options["calc_field_pixels"]:
        bnv_lst, dshift_lst, params_lst, sigmas_lst = (
            [
                sig_bnvs,
                ref_bnvs,
                qdmpy.field.bnv.bnv_refsub(options, sig_bnvs, ref_bnvs),
            ],
            [sig_dshifts, ref_dshifts],
            [None, None, None],
            [None, None, None],
        )
        if options["bnv_bground_method"]:
            bnv_lst[2] = qdmpy.field.bnv.sub_bground_bnvs(
                options,
                bnv_lst[2],
                method=options["bnv_bground_method"],
                **options["bnv_bground_params"],
            )
    else:
        # always force field calc for this method (it's quick)
        if not ref_fit_params:
            raise RuntimeError(
                "with exp_reference_type = 'pre_gslac' you must define a reference."
            )
        else:
            warn("Using pre_gslac reference. Assuming unv is same for sig & ref.")
            # must match expected pattern
            num_freqs_sig = len(
                list(filter(lambda x: x.startswith("pos"), sig_fit_params))
            )
            num_freqs_ref = len(
                list(filter(lambda x: x.startswith("pos"), ref_fit_params))
            )
            if num_freqs_sig != 1:
                raise ValueError("num freqs fit (sig) for pre_gslac ref type is not 1.")
            if num_freqs_ref != 2:
                raise ValueError("num freqs fit (ref) for pre_gslac ref type is not 2.")

            chosen_freqs = options["freqs_to_use"]
            if sum(chosen_freqs) != 1:
                raise ValueError(
                    "Only select 1 freq ('freqs_to_use') for exp_reference_type:"
                    " pre_gslac."
                )
            if chosen_freqs[:4] == [
                0,
                0,
                0,
                0,
            ]:  # only single freq used, R transition rel to bias
                idx = np.argwhere(np.array(list(reversed(chosen_freqs[4:]))) == 1)[0][0]
            else:
                idx = np.argwhere(np.array(chosen_freqs[:4]) == 1)[0][0]

            sig_bias = options["bias_field_spherical_deg_gauss"]
            ref_bias = options["ref_bias_field_spherical_deg_gauss"]
<<<<<<< HEAD
            sig_bias_mag = np.abs(sig_bias[0])
=======
            sig_bias_mag = np.abs(sig_bias[0]) 
>>>>>>> 8d9a318f
            ref_bias_mag = np.abs(ref_bias[0])

            unv = qdmpy.shared.geom.get_unvs(options)[idx]
            sig_bnv = sig_bnvs[0]
            ref_bnv = ref_bnvs[0]
<<<<<<< HEAD
            ref_dshift = ref_dshifts[0] / qdmpy.field.bnv.GAMMA

            # glac +- should be sorted in freq -> bnv
            sig_sub_ref_bnv = (
                sig_bnv + ref_dshift
                if sig_bias_mag > qdmpy.field.bnv.GSLAC and chosen_freqs[0]
                else sig_bnv - ref_dshift
            )
=======
            ref_dshift_gauss = ref_dshifts[0] / qdmpy.field.bnv.GAMMA

            # case: -1 transition, post GSLAC
            #    single bnv measurements return relative to 'unknown' GSLAC 
            #    (1024 is assumed i.e. D=0)
            #    BUT INSTEAD we have a reference here so we can use that
            if sig_bias_mag > qdmpy.field.bnv.GSLAC and chosen_freqs[0]:
                sig_sub_ref_bnv = sig_bnv - 1024 + ref_dshift_gauss
            # case: +1 transition anywhere, or -1 transition pre-GSLAC
            else:
                sig_sub_ref_bnv = sig_bnv - ref_dshift_gauss
>>>>>>> 8d9a318f

            other_opts = [
                options["fourier_pad_mode"],
                options["fourier_pad_factor"],
                options["system"].get_raw_pixel_size(options) * options["total_bin"],
                options["fourier_k_vector_epsilon"],
                options["NVs_above_sample"],
            ]

            sig_bxyz = qdmpy.field.bnv.prop_single_bnv(sig_bnv, unv, *other_opts)
            ref_bxyz = qdmpy.field.bnv.prop_single_bnv(ref_bnv, unv, *other_opts)
            sig_sub_ref_bxyz = qdmpy.field.bnv.prop_single_bnv(
                sig_sub_ref_bnv, unv, *other_opts
            )

            sig_params, ref_params, sub_ref_params = [
                {
                    "Bx": bxyz[0],
                    "By": bxyz[1],
                    "Bz": bxyz[2],
                    "residual_field": np.zeros((bxyz[2]).shape),
                }
                for bxyz in [sig_bxyz, ref_bxyz, sig_sub_ref_bxyz]
            ]
            missing = np.empty(sig_params[list(sig_params.keys())[0]].shape)
            missing[:] = np.nan
            sigmas = {key: missing for key in sig_params}

            bnv_lst = [sig_bnvs, ref_bnvs, [sig_sub_ref_bnv]]
            dshift_lst = [sig_dshifts, ref_dshifts]
            params_lst = [sig_params, ref_params, sub_ref_params]
            sigmas_lst = [sigmas, sigmas, sigmas]

            if options["bfield_bground_method"]:
                (params_lst[2], sigmas_lst[2],) = qdmpy.field.bxyz.sub_bground_bxyz(
                    options,
                    params_lst[2],
                    sigmas_lst[2],
                    method=options["bfield_bground_method"],
                    **options["bfield_bground_params"],
                )
            if options["bnv_bground_method"]:
                bnv_lst[2] = qdmpy.field.bnv.sub_bground_bnvs(
                    options,
                    bnv_lst[2],
                    method=options["bnv_bground_method"],
                    **options["bnv_bground_params"],
                )

            # for checking self-consistency (e.g. calc Bx from Bz via fourier methods)
            add_bfield_reconstructed(options, sig_params)
            add_bfield_reconstructed(options, ref_params)
            add_bfield_reconstructed(options, sub_ref_params)

            if sig_params is not None:
                options["field_params"] = tuple(sig_params.keys())
            else:
                options["field_params"] = None

    return bnv_lst, dshift_lst, params_lst, sigmas_lst


# ============================================================================


def get_unvs(options):
    """
    Returns orientation (relative to lab frame) of NVs. Shape: (4,3) regardless of sample.

    Arguments
    ---------
    options : dict
        Generic options dict holding all the user options.

    Returns
    -------
    unvs : np array
        Shape: (4,3). Equivalent to uNV_Z for each NV.
    """
    return qdmpy.shared.geom.get_unvs(options)


# ============================================================================


def add_bfield_reconstructed(options, field_params):
    r"""Bxyz measured -> Bxyz_recon via fourier methods. Adds Bx_recon etc. to field_params.


    Arguments
    ---------
    options : dict
        Generic options dict holding all the user options (for the main/signal experiment).
    field_params : dict
        Dictionary, key: param_keys, val: image (2D) of (field) param values across FOV.

    Returns
    -------
    nothing (operates in place on field_params)

    For a proper explanation of methodology, see [CURR_RECON]_.

    $$  \nabla \times {\bf B} = 0 $$

    to get Bx_recon and By_recon from Bz (in a source-free region), and

    $$ \nabla \cdot {\bf B} = 0 $$

    to get Bz_recon from Bx and By

    Start with e.g.:

    $$ \frac{\partial B_x^{\rm recon}}{\partial z} = \frac{\partial B_z}{\partial x} $$

    with the definitions

    $$ \hat{B}:=  \hat{\mathcal{F}}_{xy} \big\{ B \big\} $$

    and

    $$ k = \sqrt{k_x^2 + k_y^2} $$

    we have:

    $$ \frac{\partial }{\partial z} \hat{B}_x^{\rm recon}(x,y,z=z_{\rm NV}) = i k_x \hat{B}_z(x,y, z=z_{\rm NV}) $$.

    Now using upward continuation [CURR_RECON]_ to evaluate the z partial:

    $$ -k \hat{B}_x^{\rm recon}(x,y,z=z_{\rm NV}) = i k_x \hat{B}_z(k_x, k_y, z_{\rm NV}) $$

    such that for

    $$ k \neq 0 $$

    we have (analogously for y)

    $$ (\hat{B}_x^{\rm recon}(x,y,z=z_{\rm NV}), \hat{B}_y^{\rm recon}(x,y,z=z_{\rm NV})) = \frac{-i}{k} (k_x, k_y) \hat{B}_z(x,y,,z=z_{\rm NV}) $$


    Utilising the zero-divergence property of the magnetic field, it can also be shown:

    $$ \hat{B}_z^{\rm recon}(x,y,z=z_{\rm NV}) = \frac{i}{k} \left( k_x \hat{B}_x(x,y,z=z_{\rm NV}) + k_y \hat{B}_y(x,y,z=z_{\rm NV}) \right) $$


    References
    ----------
    .. [CURR_RECON] E. A. Lima and B. P. Weiss,
                    Obtaining Vector Magnetic Field Maps from Single-Component Measurements of
                    Geological Samples, Journal of Geophysical Research: Solid Earth 114, (2009).
                    https://doi.org/10.1029/2008JB006006
    """
    # first check if Bx, By, Bz in fit_params
    # extract them
    if field_params is None:
        return None

    components = ["x", "y", "z"]

    for p in ["B" + comp for comp in components]:
        if p not in field_params:
            warn(f"bfield param '{p} missing from field_params, skipping bfield plot.")
            return None
        elif field_params[p] is None:
            return None

    bx, by, bz = [field_params["B" + comp] for comp in components]

    bx_recon, by_recon, bz_recon = qdmpy.field.bxyz.get_reconstructed_bfield(
        [bx, by, bz],
        options["fourier_pad_mode"],
        options["fourier_pad_factor"],
        options["system"].get_raw_pixel_size(options) * options["total_bin"],
        options["fourier_k_vector_epsilon"],
        options["NVs_above_sample"],
    )
    field_params["Bx_recon"] = bx_recon
    field_params["By_recon"] = by_recon
    field_params["Bz_recon"] = bz_recon

    return None


# ============================================================================


def add_bfield_theta_phi(options, field_params, theta, phi):
    r"""Bxyz measured projected onto unit vector u: B_theta_phi (added to field params in-place)

    Calculates the magnetic field projected onto a given unit vector specified by
    theta (polar, from +z) and phi (azimuthal, from +x towards +y) angles in degrees.

    Arguments
    ---------
    options : dict
        Generic options dict holding all the user options (for the main/signal experiment).
    field_params : dict
        Dictionary, key: param_keys, val: image (2D) of (field) param values across FOV.
    theta : float
        Polar angle of unit vector to project onto, in degrees, from +z towards equator.
    phi : float
        Azimuthal angle of unit vector to project onto, in degrees, from +x towards +y.

    Returns
    -------
    nothing (operates in place on field_params)

    """
    # first check if Bx, By, Bz in fit_params
    # extract them
    if field_params is None:
        return None

    components = ["x", "y", "z"]

    for p in ["B" + comp for comp in components]:
        if p not in field_params:
            warn(f"bfield param '{p} missing from field_params, skipping bfield plot.")
            return None
        elif field_params[p] is None:
            return None

    bvec = np.array([field_params["B" + comp] for comp in components])

    ux = np.sin(theta) * np.cos(phi)
    uy = np.sin(theta) * np.sin(phi)
    uz = np.cos(theta)
    u = np.array([ux, uy, uz])
    uhat = u / np.linalg.norm(u)

    field_params["B_theta_phi"] = np.apply_along_axis(
        lambda b: np.dot(uhat, b), 0, bvec
    )
    options["bfield_proj_angles_(deg)"] = [theta, phi]

    return None


# ============================================================================


def add_bfield_proj_bias(options, field_params):
    """calls add_bfield_theta_phi but grabs angle from bias field"""
    mag, theta_deg, phi_deg = options["bias_field_spherical_deg_gauss"]
    add_bfield_theta_phi(options, field_params, theta_deg, phi_deg)
    return None


# ============================================================================


def _check_fit_params_are_ok(options, sig_fit_params, ref_fit_params):
    """Helper function to just ensure fit params are correct format etc."""
    if not any(map(lambda x: x.startswith("pos"), sig_fit_params.keys())):
        raise RuntimeError("No 'pos' keys found in sig_fit_params")
    else:
        sig_poskey = next(filter(lambda x: x.startswith("pos"), sig_fit_params.keys()))[
            :-2
        ]

    if ref_fit_params:
        if not any(map(lambda x: x.startswith("pos"), ref_fit_params.keys())):
            raise RuntimeError(
                "No 'pos_<something>' keys found in given ref_fit_params"
            )
        else:
            ref_poskey = next(
                filter(lambda x: x.startswith("pos"), ref_fit_params.keys())
            )[:-2]

        if (
            not sig_fit_params[sig_poskey + "_0"].shape
            == ref_fit_params[ref_poskey + "_0"].shape
        ):
            raise RuntimeError("Different FOV shape between sig & ref.")
        if options["exp_reference_type"] == "field" and not len(
            list(filter(lambda x: x.startswith("pos"), sig_fit_params))
        ) == len(list(filter(lambda x: x.startswith("pos"), ref_fit_params))):
            raise RuntimeError(
                "Different # of frequencies fit in sig & ref. (ref. type = field)."
            )


# ============================================================================


def get_ham_guess_and_bounds(options):
    """
    Generate initial guesses (and bounds) in fit parameters from options dictionary.

    Both are returned as dictionaries, you need to use 'gen_{scipy/gpufit/...}_init_guesses'
    to convert to the correct (array) format for each specific fitting backend.


    Arguments
    ---------
    options : dict
        Generic options dict holding all the user options.

    Returns
    -------
    init_guesses : dict
        Dict holding guesses for each parameter, e.g. key -> list of guesses for each independent
        version of that fn_type.
    init_bounds : dict
        Dict holding guesses for each parameter, e.g. key -> list of bounds for each independent
        version of that fn_type.
    """
    return qdmpy.field.hamiltonian.ham_gen_init_guesses(options)


# ============================================================================


def get_bnv_sd(sigmas):
    """get standard deviation of bnvs given SD of peaks."""
    return qdmpy.field.bnv.get_bnv_sd(sigmas)<|MERGE_RESOLUTION|>--- conflicted
+++ resolved
@@ -359,26 +359,12 @@
 
             sig_bias = options["bias_field_spherical_deg_gauss"]
             ref_bias = options["ref_bias_field_spherical_deg_gauss"]
-<<<<<<< HEAD
-            sig_bias_mag = np.abs(sig_bias[0])
-=======
             sig_bias_mag = np.abs(sig_bias[0]) 
->>>>>>> 8d9a318f
             ref_bias_mag = np.abs(ref_bias[0])
 
             unv = qdmpy.shared.geom.get_unvs(options)[idx]
             sig_bnv = sig_bnvs[0]
             ref_bnv = ref_bnvs[0]
-<<<<<<< HEAD
-            ref_dshift = ref_dshifts[0] / qdmpy.field.bnv.GAMMA
-
-            # glac +- should be sorted in freq -> bnv
-            sig_sub_ref_bnv = (
-                sig_bnv + ref_dshift
-                if sig_bias_mag > qdmpy.field.bnv.GSLAC and chosen_freqs[0]
-                else sig_bnv - ref_dshift
-            )
-=======
             ref_dshift_gauss = ref_dshifts[0] / qdmpy.field.bnv.GAMMA
 
             # case: -1 transition, post GSLAC
@@ -390,7 +376,6 @@
             # case: +1 transition anywhere, or -1 transition pre-GSLAC
             else:
                 sig_sub_ref_bnv = sig_bnv - ref_dshift_gauss
->>>>>>> 8d9a318f
 
             other_opts = [
                 options["fourier_pad_mode"],
