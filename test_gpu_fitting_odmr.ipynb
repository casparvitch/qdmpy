--- conflicted
+++ resolved
@@ -3,11 +3,7 @@
   {
    "cell_type": "code",
    "execution_count": 1,
-<<<<<<< HEAD
-   "id": "deluxe-denial",
-=======
    "id": "positive-reality",
->>>>>>> 7cb63878
    "metadata": {
     "slideshow": {
      "slide_type": "slide"
@@ -27,11 +23,7 @@
   {
    "cell_type": "code",
    "execution_count": 2,
-<<<<<<< HEAD
-   "id": "informational-quantum",
-=======
    "id": "other-cookbook",
->>>>>>> 7cb63878
    "metadata": {},
    "outputs": [],
    "source": [
@@ -42,11 +34,7 @@
   },
   {
    "cell_type": "markdown",
-<<<<<<< HEAD
-   "id": "assigned-lending",
-=======
    "id": "varying-adrian",
->>>>>>> 7cb63878
    "metadata": {},
    "source": [
     "# Load the data in"
@@ -54,13 +42,8 @@
   },
   {
    "cell_type": "code",
-<<<<<<< HEAD
-   "execution_count": 10,
-   "id": "domestic-perth",
-=======
    "execution_count": 3,
    "id": "according-tokyo",
->>>>>>> 7cb63878
    "metadata": {},
    "outputs": [],
    "source": [
@@ -73,15 +56,9 @@
     "\n",
     "    \"system_name\": \"Zyla\",\n",
     "\n",
-<<<<<<< HEAD
-    "    \"ROI\": \"Rectangle\", \n",
-    "    \"ROI_start\": [0, 0],\n",
-    "    \"ROI_end\": [500,500],\n",
-=======
     "    \"ROI\": \"Full\", \n",
     "    \"ROI_start\": [10, 10],\n",
     "    \"ROI_end\": [200,200],\n",
->>>>>>> 7cb63878
     "    \n",
     "    \"AOI_1_start\": [60, 145],\n",
     "    \"AOI_1_end\": [70, 155], \n",
@@ -131,36 +108,8 @@
   },
   {
    "cell_type": "code",
-<<<<<<< HEAD
-   "execution_count": 11,
-   "id": "potential-mistress",
-   "metadata": {},
-   "outputs": [],
-   "source": [
-    "# QDMPy_path = data_loading.DIR_PATH\n",
-    "# options = data_loading.load_options(path=QDMPy_path / \"options/test_options_odmr.json\", check_for_prev_result=True)\n",
-    "options = data_loading.load_options(options_dict=options_dict, check_for_prev_result=True)\n",
-    "fit_plots.set_mpl_rcparams(options)"
-   ]
-  },
-  {
-   "cell_type": "code",
-   "execution_count": 12,
-   "id": "alien-observer",
-   "metadata": {},
-   "outputs": [],
-   "source": [
-    "raw_data, prelim_sweep_list = data_loading.load_raw_and_sweep(options)"
-   ]
-  },
-  {
-   "cell_type": "code",
-   "execution_count": 13,
-   "id": "persistent-coordinator",
-=======
    "execution_count": 4,
    "id": "analyzed-welsh",
->>>>>>> 7cb63878
    "metadata": {},
    "outputs": [
     {
@@ -185,24 +134,7 @@
       "==================================================\n",
       "(160, 135) (190, 135, 160) (135, 160)\n"
      ]
-<<<<<<< HEAD
-    }
-   ],
-   "source": [
-    "PL_image, PL_image_ROI, sig, ref, sig_norm, single_pixel_pl, sweep_list = data_loading.reshape_dataset(\n",
-    "        options, raw_data, prelim_sweep_list\n",
-    "    )"
-   ]
-  },
-  {
-   "cell_type": "code",
-   "execution_count": 14,
-   "id": "thrown-costa",
-   "metadata": {},
-   "outputs": [
-=======
     },
->>>>>>> 7cb63878
     {
      "data": {
       "application/vnd.jupyter.widget-view+json": {
@@ -232,23 +164,8 @@
   },
   {
    "cell_type": "code",
-<<<<<<< HEAD
-   "execution_count": 15,
-   "id": "another-chaos",
-   "metadata": {},
-   "outputs": [],
-   "source": [
-    "AOIs = data_loading.define_AOIs(options)"
-   ]
-  },
-  {
-   "cell_type": "code",
-   "execution_count": 16,
-   "id": "tropical-station",
-=======
    "execution_count": 5,
    "id": "changing-picture",
->>>>>>> 7cb63878
    "metadata": {},
    "outputs": [
     {
@@ -273,13 +190,8 @@
   },
   {
    "cell_type": "code",
-<<<<<<< HEAD
-   "execution_count": 17,
-   "id": "latter-nursing",
-=======
    "execution_count": 6,
    "id": "important-steal",
->>>>>>> 7cb63878
    "metadata": {},
    "outputs": [
     {
@@ -303,11 +215,7 @@
   },
   {
    "cell_type": "markdown",
-<<<<<<< HEAD
-   "id": "disciplinary-mouth",
-=======
    "id": "durable-transformation",
->>>>>>> 7cb63878
    "metadata": {},
    "source": [
     "# Fit AOI, ROI averages, single pixel"
@@ -315,32 +223,6 @@
   },
   {
    "cell_type": "code",
-<<<<<<< HEAD
-   "execution_count": null,
-   "id": "liable-order",
-   "metadata": {},
-   "outputs": [],
-   "source": [
-    "fit_model = fit_interface.define_fit_model(options)"
-   ]
-  },
-  {
-   "cell_type": "code",
-   "execution_count": null,
-   "id": "sized-genetics",
-   "metadata": {},
-   "outputs": [],
-   "source": [
-    "backend_ROI_results_lst = fit_interface.fit_ROI_avg(options, sig_norm, sweep_list, fit_model)"
-   ]
-  },
-  {
-   "cell_type": "code",
-   "execution_count": null,
-   "id": "close-model",
-   "metadata": {},
-   "outputs": [],
-=======
    "execution_count": 7,
    "id": "fifty-conducting",
    "metadata": {},
@@ -368,7 +250,6 @@
      "output_type": "display_data"
     }
    ],
->>>>>>> 7cb63878
    "source": [
     "fit_model = fit_interface.define_fit_model(options)\n",
     "backend_ROI_results_lst = fit_interface.fit_ROI_avg(options, sig_norm, sweep_list, fit_model)\n",
@@ -377,23 +258,8 @@
   },
   {
    "cell_type": "code",
-<<<<<<< HEAD
-   "execution_count": null,
-   "id": "floating-penetration",
-   "metadata": {},
-   "outputs": [],
-   "source": [
-    "fit_result_collection_lst = fit_interface.fit_AOIs(options, sig_norm, single_pixel_pl, sweep_list, fit_model, AOIs, backend_ROI_results_lst)"
-   ]
-  },
-  {
-   "cell_type": "code",
-   "execution_count": null,
-   "id": "studied-restaurant",
-=======
    "execution_count": 8,
    "id": "comprehensive-reproduction",
->>>>>>> 7cb63878
    "metadata": {},
    "outputs": [
     {
@@ -418,11 +284,7 @@
   },
   {
    "cell_type": "markdown",
-<<<<<<< HEAD
-   "id": "hindu-receptor",
-=======
    "id": "velvet-palestinian",
->>>>>>> 7cb63878
    "metadata": {},
    "source": [
     "# Fit pixels"
@@ -430,13 +292,8 @@
   },
   {
    "cell_type": "code",
-<<<<<<< HEAD
-   "execution_count": null,
-   "id": "alert-olympus",
-=======
    "execution_count": 9,
    "id": "featured-lodging",
->>>>>>> 7cb63878
    "metadata": {},
    "outputs": [
     {
@@ -460,11 +317,7 @@
   },
   {
    "cell_type": "markdown",
-<<<<<<< HEAD
-   "id": "hindu-acting",
-=======
    "id": "adult-bottom",
->>>>>>> 7cb63878
    "metadata": {},
    "source": [
     "# Plot (fit) parameters"
@@ -472,13 +325,8 @@
   },
   {
    "cell_type": "code",
-<<<<<<< HEAD
-   "execution_count": null,
-   "id": "opposite-cinema",
-=======
    "execution_count": 10,
    "id": "played-classroom",
->>>>>>> 7cb63878
    "metadata": {},
    "outputs": [
     {
@@ -502,13 +350,8 @@
   },
   {
    "cell_type": "code",
-<<<<<<< HEAD
-   "execution_count": null,
-   "id": "adopted-retro",
-=======
    "execution_count": 11,
    "id": "wrong-behavior",
->>>>>>> 7cb63878
    "metadata": {},
    "outputs": [
     {
@@ -532,13 +375,8 @@
   },
   {
    "cell_type": "code",
-<<<<<<< HEAD
-   "execution_count": null,
-   "id": "martial-beaver",
-=======
    "execution_count": 12,
    "id": "optical-surfing",
->>>>>>> 7cb63878
    "metadata": {},
    "outputs": [
     {
@@ -562,13 +400,8 @@
   },
   {
    "cell_type": "code",
-<<<<<<< HEAD
-   "execution_count": null,
-   "id": "greater-behavior",
-=======
    "execution_count": 13,
    "id": "affecting-slave",
->>>>>>> 7cb63878
    "metadata": {},
    "outputs": [
     {
@@ -592,13 +425,8 @@
   },
   {
    "cell_type": "code",
-<<<<<<< HEAD
-   "execution_count": null,
-   "id": "negative-conflict",
-=======
    "execution_count": 14,
    "id": "devoted-rating",
->>>>>>> 7cb63878
    "metadata": {},
    "outputs": [
     {
@@ -623,24 +451,15 @@
   {
    "cell_type": "code",
    "execution_count": null,
-<<<<<<< HEAD
-   "id": "hispanic-mount",
-=======
    "id": "framed-diamond",
->>>>>>> 7cb63878
    "metadata": {},
    "outputs": [],
    "source": []
   },
   {
    "cell_type": "code",
-<<<<<<< HEAD
-   "execution_count": null,
-   "id": "monetary-article",
-=======
    "execution_count": 15,
    "id": "third-driver",
->>>>>>> 7cb63878
    "metadata": {},
    "outputs": [],
    "source": [
@@ -649,13 +468,8 @@
   },
   {
    "cell_type": "code",
-<<<<<<< HEAD
-   "execution_count": null,
-   "id": "vocal-judge",
-=======
    "execution_count": 16,
    "id": "contrary-correlation",
->>>>>>> 7cb63878
    "metadata": {},
    "outputs": [
     {
@@ -899,11 +713,7 @@
   {
    "cell_type": "code",
    "execution_count": null,
-<<<<<<< HEAD
-   "id": "desirable-exploration",
-=======
    "id": "nutritional-collector",
->>>>>>> 7cb63878
    "metadata": {},
    "outputs": [],
    "source": []
