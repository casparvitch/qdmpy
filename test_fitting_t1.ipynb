--- conflicted
+++ resolved
@@ -46,17 +46,10 @@
     "\n",
     "    \"system_name\": \"Liams_Widefield\",\n",
     "\n",
-<<<<<<< HEAD
-    "    \"ROI\": \"Rectangle\", \n",
-    "    \"ROI_start\": [0, 0],\n",
-    "    \"ROI_end\": [500,500],\n",
-    "    \n",
-=======
     "    \"ROI\": \"Full\", \n",
     "    \"ROI_start\": [400, 400],\n",
     "    \"ROI_end\": [1000,1000],\n",
     "\n",
->>>>>>> 7cb63878
     "    \"normalisation\": \"div\",\n",
     "    \n",
     "    \"single_pixel_check\": [50,50],\n",
