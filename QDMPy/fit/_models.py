--- conflicted
+++ resolved
@@ -168,44 +168,5 @@
     param_dict = get_param_odict(fit_model)
     return param_dict[param_name + "_" + str(param_number)]
 
-<<<<<<< HEAD
-=======
-
-# ================================================================================================
-# ================================================================================================
-#
-# FitFunc Class
-#
-# ================================================================================================
-# ================================================================================================
-
-
-class FitFunc:
-    """Singular fit function"""
-
-    def __init__(self, param_indices):
-        """
-        Arguments
-        ---------
-        param_indices : np array
-            Where the parameters for this fitfunc are located within broader fitmodel param array.
-        """
-        self.this_fn_param_indices = param_indices
-
-    # =================================
-
-    @staticmethod
-    def eval(sweep_vec, *fit_params):
-        raise NotImplementedError("You MUST override eval, check your spelling.")
-
-    # =================================
-
-    @staticmethod
-    def grad_fn(sweep_vec, *fit_params):
-        """If you want to use a grad_fn override this in the subclass"""
-        return None
-
-
->>>>>>> c386f261
 # ====================================================================================
 
