# -*- coding: utf-8 -*-
"""
This module holds tools for calculating Bxyz from Bnv.

Functions
---------
 - `QDMPy.field.interface.odmr_field_retrieval`
 - `QDMPy.field.interface.field_refsub`
 - `QDMPy.field.interface.get_B_bias`
"""
# ============================================================================

__author__ = "Sam Scholten"
__pdoc__ = {
    "QDMPy.field.interface.odmr_field_retrieval": True,
    "QDMPy.field.interface.field_refsub": True,
    "QDMPy.field.interface.get_B_bias": True,
}
<<<<<<< HEAD
=======
# ============================================================================

import warnings
import numpy as np
>>>>>>> 950fcb24

# ============================================================================

import QDMPy.field._bnv as Qbnv
import QDMPy.field._bxyz as Qbxyz
import QDMPy.field._geom as Qgeom
import QDMPy.io as Qio
import QDMPy.itools as Qitools

# ============================================================================


def odmr_field_retrieval(options, sig_fit_params, ref_fit_params):
    """
    fit results dict -> field results dict

    How to do bsub? well I guess do the bsub afterwards c:

    for AC fields/non-odmr datasets, need to write a new module.
    """
<<<<<<< HEAD
=======
    # first check sig/ref consistency
    if not any(map(lambda x: x.startswith("pos"), sig_fit_params.keys())):
        raise RuntimeError("no 'pos' keys found in sig_fit_params")
    else:
        sig_poskey = next(filter(lambda x: x.startswith("pos"), sig_fit_params.keys()))[:3]

    if ref_fit_params:
        if not any(map(lambda x: x.startswith("pos"), ref_fit_params.keys())):
            raise RuntimeError("no 'pos_<something>' keys found in given ref_fit_params")
        else:
            ref_poskey = next(filter(lambda x: x.startswith("pos"), ref_fit_params.keys()))[:3]

        if not sig_fit_params[sig_poskey + "_0"].shape == ref_fit_params[ref_poskey + "_0"].shape:
            raise RuntimeError("Different FOV shape between sig & ref.")
        if not len(list(filter(lambda x: x.startswith("pos"), sig_fit_params))) == len(
            list(filter(lambda x: x.startswith("pos"), ref_fit_params))
        ):
            raise RuntimeError("Different number of frequencies fit in sig & ref.")
>>>>>>> 950fcb24

    # first get bnvs (as in global scope)
    sig_bnvs, sig_dshifts = Qbnv.get_bnvs_and_dshifts(sig_fit_params)
    ref_bnvs, ref_dshifts = Qbnv.get_bnvs_and_dshifts(ref_fit_params)
    bnvs = Qbnv.bnv_refsub(options, sig_bnvs, ref_bnvs)

    Qio.save_bnvs_and_dshifts(options, "sig", sig_bnvs, sig_dshifts)
    Qio.save_bnvs_and_dshifts(options, "ref", ref_bnvs, ref_dshifts)
    Qio.save_bnvs_and_dshifts(options, "sig_sub_ref", bnvs, None)

    if options["hamiltonian"] not in ["approx_bxyz", "bxyz"]:
        # if hamiltonian not a simple bxyz => ham required to get other params, so force it.
        bmeth = "hamiltonian_fitting"
    else:
        # otherwise grab from options
        bmeth = options["bfield_method"]
    if bmeth == "auto_dc" and not any(
        map(lambda x: x.startswith("pos"), options["fit_param_defn"])
    ):
        raise RuntimeError(
            """
            bfield_method 'auto_dc' not compatible with fit functions that do not include 'pos'
            parameters. You are probably not fitting ODMR data.
            Implement a module for non-odmr data, and an 'auto_ac' option for field retrieval in
            that regime. If you've done that you may implement an 'auto' option that selects the
            most applicable module and method :).
            """
        )

    # check how many peaks we want to use, and how many are available -> ensure compatible
    num_peaks_fit = len(options["pos_guess"])
    num_peaks_wanted = sum(options["freqs_to_use"])
    if num_peaks_wanted > num_peaks_fit:
        raise RuntimeError(
            f"Number of freqs wanted in option 'freqs_to_use' ({num_peaks_wanted})"
            + f"is greater than number fit ({num_peaks_fit}).\n"
            + "We need to identify which NVs each resonance corresponds to "
            + "for our algorithm to work, so please define this in the options dict/json."
        )
    # check that freqs_to_use is symmetric (necessary for bnvs retrieval methods)
    symmetric_freqs = list(reversed(options["freqs_to_use"][4:])) == options["freqs_to_use"][:4]

    if bmeth == "auto_dc":
        # need to select the appropriate one
        if num_peaks_wanted == 2:
            if symmetric_freqs:
                bmeth = "prop_single_bnv"
            else:
                bmeth = "hamiltonian_fitting"
        elif num_peaks_wanted == 6:
            if symmetric_freqs:
                bmeth = "invert_unvs"
            else:
                bmeth = "hamiltonian_fitting"
        elif num_peaks_wanted in [1, 3, 4, 5, 7, 8]:  # not sure how many of these will be useful
            bmeth = "hamiltonian_fitting"
        else:
            raise RuntimeError(
                "Number of true values in option 'freqs_to_use' is not between 1 and 8."
            )

<<<<<<< HEAD
    if bmeth == "prop_single_bnv":
        if num_peaks_wanted != 2:
            raise RuntimeError(
                "bfield_method option was 'prop_single_bnv', but number of true values in option "
                + "'freqs_to_use' was not 2."
            )
        else:
            sig_params = Qbxyz.from_single_bnv(options, sig_bnvs)
            ref_params = Qbxyz.from_single_bnv(options, ref_bnvs)
            sig_sigmas, ref_sigmas = None, None
    elif bmeth == "invert_unvs":
        if num_peaks_wanted != 6:
            raise RuntimeError(
                "bfield_method option was 'invert_unvs', but number of true values in option "
                + "'freqs_to_use' was not 6."
            )
        else:
            sig_params = Qbxyz.from_unv_inversion(options, sig_bnvs)
            ref_params = Qbxyz.from_unv_inversion(options, ref_bnvs)
            sig_sigmas, ref_sigmas = None, None
    else:
        # hamiltonian fitting
        sig_params, sig_sigmas = Qbxyz.from_hamiltonian_fitting(options, sig_fit_params)
        ref_params, ref_sigmas = Qbxyz.from_hamiltonian_fitting(options, ref_fit_params)

    # for checking self-consistency (e.g. calc Bx from Bz via fourier methods)
    Qgeom.add_bfield_reconstructed(sig_params)
    Qgeom.add_bfield_reconstructed(ref_params)

    options["bfield_method_used"] = bmeth
    if sig_params is not None:
        options["field_params"] = tuple(sig_params.keys())
    else:
        options["field_params"] = None

    # Qio.save_field_params(options, "sig", sig_params)
    # Qio.save_field_params(options, "ref", ref_params)

    # TODO add subref params as output. Also combine sigmas
    return (
        (sig_bnvs, ref_bnvs, bnvs),
        (sig_dshifts, ref_dshifts),
        (sig_params, ref_params),
        (sig_sigmas, ref_sigmas),
    )
=======
    options["field_method_used"] = meth
    Qio.check_for_prev_field_calc(options)

    if options["found_prev_field_calc"]:
        warnings.warn("Using previous field calculation.")

        bnv_lst, dshift_lst, params_lst, sigmas_lst = Qio.load_prev_field_calcs(options)
        # Qgeom.add_bfield_reconstructed(params_lst[0])
        # Qgeom.add_bfield_reconstructed(params_lst[1])
        # Qgeom.add_bfield_reconstructed(params_lst[2])

        if options["bfield_bground_method"]:
            params_lst[2], sigmas_lst[2] = sub_bground_Bxyz(
                options,
                params_lst[2],
                sigmas_lst[2],
                method=options["bfield_bground_method"],
                **options["bfield_bground_params"],
            )

        if params_lst[0] is not None:
            options["field_params"] = tuple(params_lst[0].keys())

    elif options["calc_field_pixels"]:
        if options["field_method_used"] == "prop_single_bnv":
            if num_peaks_wanted != 2:
                raise RuntimeError(
                    "field_method option was 'prop_single_bnv', but number of true values in option "
                    + "'freqs_to_use' was not 2."
                )
            else:
                sig_params = Qbxyz.from_single_bnv(options, sig_bnvs)
                ref_params = Qbxyz.from_single_bnv(options, ref_bnvs)
                sig_sigmas, ref_sigmas = None, None
        elif options["field_method_used"] == "invert_unvs":
            if num_peaks_wanted != 6:
                raise RuntimeError(
                    "field_method option was 'invert_unvs', but number of true values in option "
                    + "'freqs_to_use' was not 6."
                )
            else:
                sig_params = Qbxyz.from_unv_inversion(options, sig_bnvs)
                ref_params = Qbxyz.from_unv_inversion(options, ref_bnvs)
                sig_sigmas, ref_sigmas = None, None
        else:
            # hamiltonian fitting
            sig_params, sig_sigmas = Qbxyz.from_hamiltonian_fitting(options, sig_fit_params)
            ref_params, ref_sigmas = Qbxyz.from_hamiltonian_fitting(options, ref_fit_params)

        sub_ref_params = field_refsub(options, sig_params, ref_params)
        # for checking self-consistency (e.g. calc Bx from Bz via fourier methods) TODO
        # Qgeom.add_bfield_reconstructed(sig_params)
        # Qgeom.add_bfield_reconstructed(ref_params)
        # Qgeom.add_bfield_reconstruczted(sub_ref_params)

        # both params and sigmas need a sub_ref method
        bnv_lst = [sig_bnvs, ref_bnvs, Qbnv.bnv_refsub(options, sig_bnvs, ref_bnvs)]
        dshift_lst = [sig_dshifts, ref_dshifts]
        params_lst = [sig_params, ref_params, sub_ref_params]
        sigmas_lst = [sig_sigmas, ref_sigmas, field_sigma_add(options, sig_sigmas, ref_sigmas)]

        if options["bfield_bground_method"]:
            params_lst[2], sigmas_lst[2] = sub_bground_Bxyz(
                options,
                params_lst[2],
                sigmas_lst[2],
                method=options["bfield_bground_method"],
                **options["bfield_bground_params"],
            )

        if sig_params is not None:
            options["field_params"] = tuple(sig_params.keys())
        else:
            options["field_params"] = None

    else:
        bnv_lst, dshift_lst, params_lst, sigmas_lst = (
            [None, None, None],
            [None, None],
            [None, None, None],
            [None, None, None],
        )
    return bnv_lst, dshift_lst, params_lst, sigmas_lst
>>>>>>> 950fcb24


# ============================================================================


def field_refsub(options, sig_params, ref_params):
    """
    sig - ref dictionaries, allow different options
    (blurred bground etc., see QDMPy.field._bnv.bnv_refsub)

    Don't need to be compatible, i.e. will only subtract params that exist in both dicts.
    """
    if ref_params:
        return {
            key: sig - ref_params[key] for (key, sig) in sig_params.items() if key in ref_params
        }
    else:
        return sig_params


# ============================================================================


<<<<<<< HEAD
=======
def sub_bground_Bxyz(options, field_params, field_sigmas, method, **method_settings):
    """docstring"""
    if not field_params:
        return field_params, field_sigmas

    for b in ["Bx", "By", "Bz"]:
        if b not in field_params:
            warnings.warn("no B params found in field_params? Doing nothing.")
            return field_params, field_sigmas

    if options["mask_polygons_bground"]:
        polygons = options["polygons"]
    else:
        polygons = None
    x_bground = Qitools.get_background(
        field_params["Bx"], method, polygons=polygons, **method_settings
    )
    y_bground = Qitools.get_background(
        field_params["By"], method, polygons=polygons, **method_settings
    )
    z_bground = Qitools.get_background(
        field_params["Bz"], method, polygons=polygons, **method_settings
    )

    field_params["Bx_bground"] = x_bground
    field_params["By_bground"] = y_bground
    field_params["Bz_bground"] = z_bground

    field_params["Bx_full"] = field_params["Bx"]
    field_params["By_full"] = field_params["By"]
    field_params["Bz_full"] = field_params["Bz"]

    field_params["Bx"] = field_params["Bx_full"] - x_bground
    field_params["By"] = field_params["By_full"] - y_bground
    field_params["Bz"] = field_params["Bz_full"] - z_bground

    if field_sigmas and "Bx" in field_sigmas and "By" in field_sigmas and "Bz" in field_sigmas:
        field_sigmas["Bx_full"] = field_sigmas["Bx"]
        field_sigmas["By_full"] = field_sigmas["By"]
        field_sigmas["Bz_full"] = field_sigmas["Bz"]

        missing = np.empty(field_sigmas["Bx"].shape)
        missing[:] = np.nan
        field_sigmas["Bx_bground"] = missing
        field_sigmas["By_bground"] = missing
        field_sigmas["Bz_bground"] = missing
        # leave field_sigmas["Bx"] etc. the same

    return field_params, field_sigmas


# ============================================================================


def field_sigma_add(options, sig_sigmas, ref_sigmas):
    """ as field_refsub but we add sigmas (error propagation) """
    if ref_sigmas:
        return {
            key: sig + ref_sigmas[key] for (key, sig) in sig_sigmas.items() if key in ref_sigmas
        }
    else:
        return sig_sigmas


# ============================================================================


>>>>>>> 950fcb24
def get_B_bias(options):
    """
    Returns (bx, by, bz) for the bias field (supplied in options dict) in Gauss

    Arguments
    ---------
    options : dict
        Generic options dict holding all the user options.

    Returns
    -------
    bxyz : tuple
        (bx, by, bz) for the bias field, in Gauss.
    """
    return Qgeom.get_B_bias(options)<|MERGE_RESOLUTION|>--- conflicted
+++ resolved
@@ -16,13 +16,10 @@
     "QDMPy.field.interface.field_refsub": True,
     "QDMPy.field.interface.get_B_bias": True,
 }
-<<<<<<< HEAD
-=======
 # ============================================================================
 
 import warnings
 import numpy as np
->>>>>>> 950fcb24
 
 # ============================================================================
 
@@ -42,9 +39,8 @@
     How to do bsub? well I guess do the bsub afterwards c:
 
     for AC fields/non-odmr datasets, need to write a new module.
-    """
-<<<<<<< HEAD
-=======
+    Yeah this is quite specific to things that contain bxyz data
+    """
     # first check sig/ref consistency
     if not any(map(lambda x: x.startswith("pos"), sig_fit_params.keys())):
         raise RuntimeError("no 'pos' keys found in sig_fit_params")
@@ -63,29 +59,18 @@
             list(filter(lambda x: x.startswith("pos"), ref_fit_params))
         ):
             raise RuntimeError("Different number of frequencies fit in sig & ref.")
->>>>>>> 950fcb24
 
     # first get bnvs (as in global scope)
     sig_bnvs, sig_dshifts = Qbnv.get_bnvs_and_dshifts(sig_fit_params)
     ref_bnvs, ref_dshifts = Qbnv.get_bnvs_and_dshifts(ref_fit_params)
-    bnvs = Qbnv.bnv_refsub(options, sig_bnvs, ref_bnvs)
-
-    Qio.save_bnvs_and_dshifts(options, "sig", sig_bnvs, sig_dshifts)
-    Qio.save_bnvs_and_dshifts(options, "ref", ref_bnvs, ref_dshifts)
-    Qio.save_bnvs_and_dshifts(options, "sig_sub_ref", bnvs, None)
-
-    if options["hamiltonian"] not in ["approx_bxyz", "bxyz"]:
-        # if hamiltonian not a simple bxyz => ham required to get other params, so force it.
-        bmeth = "hamiltonian_fitting"
-    else:
-        # otherwise grab from options
-        bmeth = options["bfield_method"]
-    if bmeth == "auto_dc" and not any(
+
+    meth = options["field_method"]
+    if meth == "auto_dc" and not any(
         map(lambda x: x.startswith("pos"), options["fit_param_defn"])
     ):
         raise RuntimeError(
             """
-            bfield_method 'auto_dc' not compatible with fit functions that do not include 'pos'
+            field_method 'auto_dc' not compatible with fit functions that do not include 'pos'
             parameters. You are probably not fitting ODMR data.
             Implement a module for non-odmr data, and an 'auto_ac' option for field retrieval in
             that regime. If you've done that you may implement an 'auto' option that selects the
@@ -106,72 +91,25 @@
     # check that freqs_to_use is symmetric (necessary for bnvs retrieval methods)
     symmetric_freqs = list(reversed(options["freqs_to_use"][4:])) == options["freqs_to_use"][:4]
 
-    if bmeth == "auto_dc":
+    if meth == "auto_dc":
         # need to select the appropriate one
         if num_peaks_wanted == 2:
             if symmetric_freqs:
-                bmeth = "prop_single_bnv"
+                meth = "prop_single_bnv"
             else:
-                bmeth = "hamiltonian_fitting"
+                meth = "hamiltonian_fitting"
         elif num_peaks_wanted == 6:
             if symmetric_freqs:
-                bmeth = "invert_unvs"
+                meth = "invert_unvs"
             else:
-                bmeth = "hamiltonian_fitting"
+                meth = "hamiltonian_fitting"
         elif num_peaks_wanted in [1, 3, 4, 5, 7, 8]:  # not sure how many of these will be useful
-            bmeth = "hamiltonian_fitting"
+            meth = "hamiltonian_fitting"
         else:
             raise RuntimeError(
                 "Number of true values in option 'freqs_to_use' is not between 1 and 8."
             )
 
-<<<<<<< HEAD
-    if bmeth == "prop_single_bnv":
-        if num_peaks_wanted != 2:
-            raise RuntimeError(
-                "bfield_method option was 'prop_single_bnv', but number of true values in option "
-                + "'freqs_to_use' was not 2."
-            )
-        else:
-            sig_params = Qbxyz.from_single_bnv(options, sig_bnvs)
-            ref_params = Qbxyz.from_single_bnv(options, ref_bnvs)
-            sig_sigmas, ref_sigmas = None, None
-    elif bmeth == "invert_unvs":
-        if num_peaks_wanted != 6:
-            raise RuntimeError(
-                "bfield_method option was 'invert_unvs', but number of true values in option "
-                + "'freqs_to_use' was not 6."
-            )
-        else:
-            sig_params = Qbxyz.from_unv_inversion(options, sig_bnvs)
-            ref_params = Qbxyz.from_unv_inversion(options, ref_bnvs)
-            sig_sigmas, ref_sigmas = None, None
-    else:
-        # hamiltonian fitting
-        sig_params, sig_sigmas = Qbxyz.from_hamiltonian_fitting(options, sig_fit_params)
-        ref_params, ref_sigmas = Qbxyz.from_hamiltonian_fitting(options, ref_fit_params)
-
-    # for checking self-consistency (e.g. calc Bx from Bz via fourier methods)
-    Qgeom.add_bfield_reconstructed(sig_params)
-    Qgeom.add_bfield_reconstructed(ref_params)
-
-    options["bfield_method_used"] = bmeth
-    if sig_params is not None:
-        options["field_params"] = tuple(sig_params.keys())
-    else:
-        options["field_params"] = None
-
-    # Qio.save_field_params(options, "sig", sig_params)
-    # Qio.save_field_params(options, "ref", ref_params)
-
-    # TODO add subref params as output. Also combine sigmas
-    return (
-        (sig_bnvs, ref_bnvs, bnvs),
-        (sig_dshifts, ref_dshifts),
-        (sig_params, ref_params),
-        (sig_sigmas, ref_sigmas),
-    )
-=======
     options["field_method_used"] = meth
     Qio.check_for_prev_field_calc(options)
 
@@ -255,7 +193,6 @@
             [None, None, None],
         )
     return bnv_lst, dshift_lst, params_lst, sigmas_lst
->>>>>>> 950fcb24
 
 
 # ============================================================================
@@ -279,8 +216,6 @@
 # ============================================================================
 
 
-<<<<<<< HEAD
-=======
 def sub_bground_Bxyz(options, field_params, field_sigmas, method, **method_settings):
     """docstring"""
     if not field_params:
@@ -348,7 +283,6 @@
 # ============================================================================
 
 
->>>>>>> 950fcb24
 def get_B_bias(options):
     """
     Returns (bx, by, bz) for the bias field (supplied in options dict) in Gauss
